--- conflicted
+++ resolved
@@ -2,10 +2,8 @@
 ## [Unreleased]
 
 ### Added
-<<<<<<< HEAD
 * [EACQAPW-4844] README corrections
 * [EACQAPW-4910] README add new capabilities CardController + PaymentController
-=======
 * [EACQAPW-4868] Make a Github Action to run snapshot tests
 * [EACQAPW-4625] SBP Sheet tests
 * [EACQAPW-4626] Qr ImageView tests
@@ -25,19 +23,15 @@
 * [EACQAPW-4761] Add New Bank Bins
 * [EACQAPW-4186] Cocoapods remove autoimports of UIKit
 * [EACQAPW-5207] PaymentStatusUpdateService Tests
->>>>>>> c01fe9e3
 
 ### Fixed
 
 * [MIC-7135] Properly forming query path in get url
-<<<<<<< HEAD
-=======
 * [EACQAPW-4593] Fixes for validation of card number
 * [EACQAPW-4690] Main form keyboard notifications
 * [EACQAPW-4741] Keyboard wrong appearing on AddNewCard screen
 * [EACQAPW-4742] Handle unknown statuses in sbp payment sheet
 * [EACQAPW-4996] Card payment proper status handles
->>>>>>> c01fe9e3
 
 ## [3.0.0] - 2023-05-12Z
 
