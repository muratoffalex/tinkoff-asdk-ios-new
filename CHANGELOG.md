--- conflicted
+++ resolved
@@ -1,12 +1,12 @@
 # Changelog
 ## [Unreleased]
 
-<<<<<<< HEAD
-### Added
+### Added 
+
+* [MIC-5741] Integrate 3ds-app-based flow
 * [MIC-6228] Add 3ds-app-based feature flag
-=======
+
 ## [2.10.0] - 2022-08-31Z
->>>>>>> 86019001
 
 ### Changed
 
@@ -16,10 +16,6 @@
 ### Fixed
 
 * [MIC-5967] Add successURL and failURL parameters to PaymentInitData model
-<<<<<<< HEAD
-* [MIC-5741] Integrate 3ds-app-based flow
-=======
->>>>>>> 86019001
 * [MIC-6123] Add software_version and device_model parameters to Init request
 
 ### Added
