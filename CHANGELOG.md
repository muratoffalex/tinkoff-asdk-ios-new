# Changelog
## [Unreleased]

<<<<<<< HEAD
### Changed

* [MIC-6423] Fix ASDKCore architecture after merging versions
* [MIC-6431] Remove unused entities in ASDKCore
* [MIC-6432] Dependency inversion in ASDKCore
* [MIC-6433] File structure in ASDKCore
* [MIC-6434] Adapt the network layer for different response formats in ASDKCore
* [MIC-6671] Change host for test environment to rest-api-test.tinkoff.ru
* [MIC-6671] Change public key in ASDKSample

### Added

* [MIC-6063] Implement token providing logic for ASDK requests
* [MIC-6184] Implement SampleTokenProvider in ASDKSample
* [MIC-6582] CustomerKey editing now available in ASDKSample app
* [MIC-6584] Switching terminal now available in ASDKSample app
=======
## [2.11.2] - 2022-10-13Z

### Fixed
* pull/198 modalViewController.popupStyle now uses configuration popupStyle (bug fix)
>>>>>>> 796dce7b

## [2.11.1] - 2022-10-10Z

### Fixed

* [MIC-6624] Remove TerminalKey providing for GET requests

## [2.11.0] - 2022-10-05Z

### Changed

* [MIC-6194] SPB Feature is False by default in AcquiringViewConfiguration.FeaturesOptions
* [MIC-6275] Swift Gen integration for TinkoffASDKUI module
* [MIC-6292] Swift Package Support & build Package.swift step for CI/CD
* [MIC-6293] Update ThreeDSWrapper to 1.0.7
* [MIC-6364] SwiftLint & SwiftFormat + Automation + Merge Request required rules
* [MIC-6210] Integrate new Network Layer & Change Public Methods in ASDKCore & Deprecate old methods
* [MIC-5908] Deleted broken xproject files, moved Podfile into ASDKSample folder
* [MIC-6276] SwiftGen for Core module + SwiftGen for Sample App

### Fixed

* [MIC-6508] GetCardList response parsing  
* [MIC-6551] CardList last card visibility
* [MIC-6567] CVC code fixed masking on add new card flow
* [MIC-6552] Successful status of card addition response when using 3ds
* [MIC-6541] Fixed Xcode 14 error Code signing bundles

## [2.10.4] - 2022-09-26Z

### Fixed

* [MIC-6445] Content Type header for 3DS Browser Based Requests

## [2.10.2] - 2022-09-13Z

### Added
* Xcode 14 support

## [2.10.0] - 2022-08-31Z

### Changed

* [MIC-5966] CardList screen redesign
* [MIC-6089] Card selection logic on Payment Form

### Fixed

* [MIC-5967] Add successURL and failURL parameters to PaymentInitData model
* [MIC-6123] Add software_version and device_model parameters to Init request

### Added

* [MIC-6176] Add status, paymentId, orderId, amount properties to AcquiringResponse

## [2.9.1] - 2022-08-19Z

### Fixed

* [MIC-6177] - Card field's input mask for PAN's with dynamic length

## [2.9.0] - 2022-08-12Z

### Fixed

* [MIC-6099] The payment button touch handling in the payment form, with a recurring payment

## [2.8.1] - 2022-08-05Z

### Fixed

* [MIC-6021] Fix logger's crash
* [MIC-6012] Flickering buttons in the payment form

## [2.8.0] - 2022-07-04

## Added
* parameter shouldValidateCardExpiryDate for validateCardExpiredDate method

## Updated
* changed default behavior for shouldValidateCardExpiryDate parameter to false

## [2.7.0] - 2022-04-29

## Updated
* rename TinkoffLogger method to log

## Added
* TinkoffPay(MIC-4863)

## [2.6.7] - 2022-04-26

## Fixed
* fixed incorrect module for some classes in xibs

## [2.6.6] - 2021-03-25

## Fixed
* sbp close callback issue(MIC-4782)

## Added
* sbp payment status polling limit(MIC-4817)

## [2.6.5] - 2021-03-18

## Added
* add parameter to configure pullup fullscreen behaviour
* add pullup close completion closure(MIC-4824) 

## [2.6.4] - 2021-02-22

## Added
* connection type and SDK version with every request
* SBP fixes

## [2.6.3] - 2021-02-09

## Updated
* sbp - call callback with cancelled state on no banks app screen(MIC-4624)

## Fixed
* added missed completion call in AcquiringUISDK for SBP(https://github.com/Tinkoff/AcquiringSdk_IOS/pull/112)

## [2.6.2] - 2021-01-26

### Updated
* handle SBP bank selection cancellation
* poll payment status when open bank application

## [2.6.1] - 2021-01-21

### Updated
* using resource_bundles instead of resources in podspec

## [2.6.0] - 2021-12-19

### Added
* add sending the PayType parameter to the Init method 
* add completion handler to urlSBPPaymentViewController AcquiringUISDK method

## [2.5.1] - 2021-12-06

### Updated
* remove base64 encoding paddings for creq and ThreeDSMethod
* add mir support to default apple pay configuration

## [2.5.0] - 2021-07-27

### Updated
* remove password from SDK
* remove token building and usage for API requests

## [2.4.3] - 2021-06-17

### Added
* add rexml gem to Gemfile
* dispatch handleError call on main queue in handleSPBUrlCreation method

## [2.4.2] - 2021-06-07

### Fixed
* call completion in pushToNavigationStackAndActivate if was called more than once(https://github.com/TinkoffCreditSystems/AcquiringSdk_IOS/issues/74)

## [2.4.1] - 2021-05-28

### Fixed
* open SBP information on no available banks screen

## [2.4.0] - 2021-05-27

### Added
* sbp bank selection sheet

## [2.3.0] - 2021-05-18

### Fixed
* rename `parent` case to `parent` in `Taxation` and fix incorrect key in init

### Added
* add `Style` to be able to customize big button style on add card and payment screens(https://github.com/TinkoffCreditSystems/AcquiringSdk_IOS/issues/63)

## [2.2.2] - 2021-02-22

### Fixed
* issue with random amount checking presentation for 3DSHold card check type
* fix AddNewCardViewController's memory leak 

## [2.2.1] - 2021-02-09

### Fixed
* issue with 3ds webview presentation while add card

## [2.2.0] - 2021-01-27

### Fixed
* fix AcquiringPaymentViewController's memory leak

### Updated
* make CustomerKey optional (MIC-2386)
* remove public method cancelPayment from AcquiringSdk

## [2.1.5] - 2021-01-17

### Updated
* add new Item struct init method to be able to init Item with russian ruble pennies.
* deprecate Item struct init with NSDecimalNumber type for amount and price
(MIC-2384/https://github.com/TinkoffCreditSystems/AcquiringSdk_IOS/issues/11/https://github.com/TinkoffCreditSystems/AcquiringSdk_IOS/issues/31)

## [2.1.4] - 2020-12-29

### Fixed
* update close logic in PopUpViewContoller (MIC-2393/https://github.com/TinkoffCreditSystems/AcquiringSdk_IOS/issues/15)

## [2.1.3] - 2020-12-13

### Added
* add requestsTimeoutInterval parameter to AcquiringSdkConfiguration with default value (MIC-2395/https://github.com/TinkoffCreditSystems/AcquiringSdk_IOS/issues/12)
* add all Item model's parameters to init (MIC-2384/https://github.com/TinkoffCreditSystems/AcquiringSdk_IOS/issues/17)

### Fixed
* cards without parentPaymentId presentation while perform recurrent payment
* issues with cvc validation for standart and recurrent payment (MIC-2391/https://github.com/TinkoffCreditSystems/AcquiringSdk_IOS/issues/10)
* freeze after card scanner finished work (MIC-2391/https://github.com/TinkoffCreditSystems/AcquiringSdk_IOS/issues/14)

## [2.1.2] - 2020-12-10

### Fixed
* dark mode fix: background/tint colors for SBP button and payment logos image(MIC-2392)

## [2.1.1] - 2020-10-20

### Updated
* add ability to call payment methods with existed PaymentId

## [2.1.0] - 2020-10-15

### Fixed
* changed orderId property type to String in PaymentInitData, PaymentInitResponse, PaymentInvoiceQRCodeResponse and PaymentStatusResponse(https://github.com/TinkoffCreditSystems/AcquiringSdk_IOS/issues/7)
* make only card cells editable on CardViewController(https://github.com/TinkoffCreditSystems/AcquiringSdk_IOS/issues/6)
* add redirectDueDate parameter to Init request<|MERGE_RESOLUTION|>--- conflicted
+++ resolved
@@ -1,7 +1,6 @@
 # Changelog
 ## [Unreleased]
 
-<<<<<<< HEAD
 ### Changed
 
 * [MIC-6423] Fix ASDKCore architecture after merging versions
@@ -18,12 +17,11 @@
 * [MIC-6184] Implement SampleTokenProvider in ASDKSample
 * [MIC-6582] CustomerKey editing now available in ASDKSample app
 * [MIC-6584] Switching terminal now available in ASDKSample app
-=======
+
 ## [2.11.2] - 2022-10-13Z
 
 ### Fixed
 * pull/198 modalViewController.popupStyle now uses configuration popupStyle (bug fix)
->>>>>>> 796dce7b
 
 ## [2.11.1] - 2022-10-10Z
 
