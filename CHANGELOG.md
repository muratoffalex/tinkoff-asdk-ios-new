# Changelog
## [Unreleased]

<<<<<<< HEAD
## Added
* TinkoffPay(MIC-4863)

## [2.6.7] - 2022-04-26Z

## Fixed
* fixed incorrect module for some classes in xibs
=======
## Updated
* rename TinkoffLogger method to log
>>>>>>> 50f7567c

## [2.6.6] - 2021-03-25

## Fixed
* sbp close callback issue(MIC-4782)

## Added
* sbp payment status polling limit(MIC-4817)

## [2.6.5] - 2021-03-18

## Added
* add parameter to configure pullup fullscreen behaviour
* add pullup close completion closure(MIC-4824) 

## [2.6.4] - 2021-02-22

## Added
* connection type and SDK version with every request
* SBP fixes

## [2.6.3] - 2021-02-09

## Updated
* sbp - call callback with cancelled state on no banks app screen(MIC-4624)

## Fixed
* added missed completion call in AcquiringUISDK for SBP(https://github.com/Tinkoff/AcquiringSdk_IOS/pull/112)

## [2.6.2] - 2021-01-26

### Updated
* handle SBP bank selection cancellation
* poll payment status when open bank application

## [2.6.1] - 2021-01-21

### Updated
* using resource_bundles instead of resources in podspec

## [2.6.0] - 2021-12-19

### Added
* add sending the PayType parameter to the Init method 
* add completion handler to urlSBPPaymentViewController AcquiringUISDK method

## [2.5.1] - 2021-12-06

### Updated
* remove base64 encoding paddings for creq and ThreeDSMethod
* add mir support to default apple pay configuration

## [2.5.0] - 2021-07-27

### Updated
* remove password from SDK
* remove token building and usage for API requests

## [2.4.3] - 2021-06-17

### Added
* add rexml gem to Gemfile
* dispatch handleError call on main queue in handleSPBUrlCreation method

## [2.4.2] - 2021-06-07

### Fixed
* call completion in pushToNavigationStackAndActivate if was called more than once(https://github.com/TinkoffCreditSystems/AcquiringSdk_IOS/issues/74)

## [2.4.1] - 2021-05-28

### Fixed
* open SBP information on no available banks screen

## [2.4.0] - 2021-05-27

### Added
* sbp bank selection sheet

## [2.3.0] - 2021-05-18

### Fixed
* rename `parent` case to `parent` in `Taxation` and fix incorrect key in init

### Added
* add `Style` to be able to customize big button style on add card and payment screens(https://github.com/TinkoffCreditSystems/AcquiringSdk_IOS/issues/63)

## [2.2.2] - 2021-02-22

### Fixed
* issue with random amount checking presentation for 3DSHold card check type
* fix AddNewCardViewController's memory leak 

## [2.2.1] - 2021-02-09

### Fixed
* issue with 3ds webview presentation while add card

## [2.2.0] - 2021-01-27

### Fixed
* fix AcquiringPaymentViewController's memory leak

### Updated
* make CustomerKey optional (MIC-2386)
* remove public method cancelPayment from AcquiringSdk

## [2.1.5] - 2021-01-17

### Updated
* add new Item struct init method to be able to init Item with russian ruble pennies.
* deprecate Item struct init with NSDecimalNumber type for amount and price
(MIC-2384/https://github.com/TinkoffCreditSystems/AcquiringSdk_IOS/issues/11/https://github.com/TinkoffCreditSystems/AcquiringSdk_IOS/issues/31)

## [2.1.4] - 2020-12-29

### Fixed
* update close logic in PopUpViewContoller (MIC-2393/https://github.com/TinkoffCreditSystems/AcquiringSdk_IOS/issues/15)

## [2.1.3] - 2020-12-13

### Added
* add requestsTimeoutInterval parameter to AcquiringSdkConfiguration with default value (MIC-2395/https://github.com/TinkoffCreditSystems/AcquiringSdk_IOS/issues/12)
* add all Item model's parameters to init (MIC-2384/https://github.com/TinkoffCreditSystems/AcquiringSdk_IOS/issues/17)

### Fixed
* cards without parentPaymentId presentation while perform recurrent payment
* issues with cvc validation for standart and recurrent payment (MIC-2391/https://github.com/TinkoffCreditSystems/AcquiringSdk_IOS/issues/10)
* freeze after card scanner finished work (MIC-2391/https://github.com/TinkoffCreditSystems/AcquiringSdk_IOS/issues/14)

## [2.1.2] - 2020-12-10

### Fixed
* dark mode fix: background/tint colors for SBP button and payment logos image(MIC-2392)

## [2.1.1] - 2020-10-20

### Updated
* add ability to call payment methods with existed PaymentId

## [2.1.0] - 2020-10-15

### Fixed
* changed orderId property type to String in PaymentInitData, PaymentInitResponse, PaymentInvoiceQRCodeResponse and PaymentStatusResponse(https://github.com/TinkoffCreditSystems/AcquiringSdk_IOS/issues/7)
* make only card cells editable on CardViewController(https://github.com/TinkoffCreditSystems/AcquiringSdk_IOS/issues/6)
* add redirectDueDate parameter to Init request<|MERGE_RESOLUTION|>--- conflicted
+++ resolved
@@ -1,7 +1,9 @@
 # Changelog
 ## [Unreleased]
 
-<<<<<<< HEAD
+## Updated
+* rename TinkoffLogger method to log
+
 ## Added
 * TinkoffPay(MIC-4863)
 
@@ -9,10 +11,6 @@
 
 ## Fixed
 * fixed incorrect module for some classes in xibs
-=======
-## Updated
-* rename TinkoffLogger method to log
->>>>>>> 50f7567c
 
 ## [2.6.6] - 2021-03-25
 
