//
//  ASDKColors.swift
//  TinkoffASDKUI
//
//  Created by Ivan Glushko on 11.11.2022.
//

import UIKit

struct ASDKColors {

    static var black: UIColor {
        UIColor(hex: "#333333") ?? .clear
    }

    static var textPrimary: UIColor {
        UIColor(hex: "#333333") ?? .clear
    }

    static var n3: UIColor {
        UIColor(hex: "#9299A2") ?? .clear
    }

    static var n7: UIColor {
        UIColor(hex: "#F6F7F8") ?? .clear
    }

    static var n8: UIColor {
        UIColor(hex: "#428BF9") ?? .clear
    }

    static var n14: UIColor {
        UIColor(hex: "#FFFFFF") ?? .clear
    }

    static var n15: UIColor {
        UIColor(hex: "#000000") ?? .clear
    }

    static var n16: UIColor {
        UIColor(hex: "#1C1C1E") ?? .clear
    }

    static var n18: UIColor {
        UIColor(hex: "#2C2C2E") ?? .clear
    }

    static var lightGray: UIColor {
        UIColor(hex: "#F7F7F7") ?? .clear
    }

    static var darkGray: UIColor {
        UIColor(hex: "#C7C9CC") ?? .clear
    }

    static var accent: UIColor {
        UIColor(hex: "#428BF9") ?? .clear
    }
}

// MARK: - Pallete

extension ASDKColors {

    // MARK: - Foreground

    struct Foreground {

<<<<<<< HEAD
=======
        // Static

        static var brandTinkoffAccent: UIColor { UIColor(hex: "#FFDD2D") ?? .clear }
        static var negativeAccent: UIColor { UIColor(hex: "#F52222") ?? .clear }

        // Dynamic

>>>>>>> fc632c93
        static var skeleton: UIColor.Dynamic {
            UIColor.Dynamic(
                light: .black.withAlphaComponent(0.03),
                dark: .white.withAlphaComponent(0.10)
            )
        }
    }

    // MARK: - Background

    struct Background {

        static var base: UIColor.Dynamic {
            UIColor.Dynamic(
                light: ASDKColors.n14,
                dark: ASDKColors.n15
            )
        }

        static var elevation1: UIColor.Dynamic {
            UIColor.Dynamic(
                light: ASDKColors.n14,
                dark: ASDKColors.n16
            )
        }

        static var elevation2: UIColor.Dynamic {
            UIColor.Dynamic(
                light: ASDKColors.n14,
                dark: ASDKColors.n18
            )
        }

        static var elevation3: UIColor.Dynamic {
            UIColor.Dynamic(
                light: .white,
                dark: ASDKColors.black
            )
        }

        static var separator: UIColor.Dynamic {
            UIColor.Dynamic(
                light: ASDKColors.darkGray,
                dark: ASDKColors.black
            )
        }

        static var highlight: UIColor.Dynamic {
            UIColor.Dynamic(
                light: UIColor(hex: "#00000014") ?? .clear,
                dark: UIColor(hex: "#FFFFFF1A") ?? .clear
            )
        }

        static var neutral1: UIColor.Dynamic {
            UIColor.Dynamic(
                light: UIColor(hex: "#001024")!.withAlphaComponent(0.03),
                dark: .white.withAlphaComponent(0.10)
            )
        }

        static var neutral2: UIColor.Dynamic {
            UIColor.Dynamic(
                light: UIColor(hex: "#001024")!.withAlphaComponent(0.06),
                dark: .white.withAlphaComponent(0.15)
            )
        }
    }

    // MARK: - Text

    struct Text {
        static var primary: UIColor.Dynamic {
            UIColor.Dynamic(
                light: ASDKColors.textPrimary,
                dark: ASDKColors.n7
            )
        }

        static var secondary: UIColor.Dynamic {
            UIColor.Dynamic(
                light: UIColor(hex: "#9299A2")!,
                dark: UIColor(hex: "#9299A2")!
            )
        }

        static var tertiary: UIColor.Dynamic {
            UIColor.Dynamic(
                light: UIColor(hex: "#00102438") ?? .clear,
                dark: UIColor(hex: "#FFFFFF4D") ?? .clear
            )
        }
    }

    // MARK: - Button

    struct Button {

        struct Sbp {
            static var background: UIColor.Dynamic {
                return UIColor.Dynamic(
                    light: .black,
                    dark: .white
                )
            }

            static var tint: UIColor.Dynamic {
                UIColor.Dynamic(
                    light: .white,
                    dark: .black
                )
            }
        }
    }
}<|MERGE_RESOLUTION|>--- conflicted
+++ resolved
@@ -66,8 +66,6 @@
 
     struct Foreground {
 
-<<<<<<< HEAD
-=======
         // Static
 
         static var brandTinkoffAccent: UIColor { UIColor(hex: "#FFDD2D") ?? .clear }
@@ -75,7 +73,6 @@
 
         // Dynamic
 
->>>>>>> fc632c93
         static var skeleton: UIColor.Dynamic {
             UIColor.Dynamic(
                 light: .black.withAlphaComponent(0.03),
