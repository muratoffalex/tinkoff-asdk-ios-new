//
//  AcquiringUISDK.swift
//  TinkoffASDKUI
//
//  Copyright (c) 2020 Tinkoff Bank
//
//  Licensed under the Apache License, Version 2.0 (the "License");
//  you may not use this file except in compliance with the License.
//  You may obtain a copy of the License at
//
//   http://www.apache.org/licenses/LICENSE-2.0
//
//  Unless required by applicable law or agreed to in writing, software
//  distributed under the License is distributed on an "AS IS" BASIS,
//  WITHOUT WARRANTIES OR CONDITIONS OF ANY KIND, either express or implied.
//  See the License for the specific language governing permissions and
//  limitations under the License.
//

import PassKit
import TinkoffASDKCore
import UIKit
import WebKit
import ThreeDSWrapper

public protocol TinkoffPayDelegate: AnyObject {
    func tinkoffPayIsNotAllowed()
}

public class AcquiringViewConfiguration {
    ///
    /// Поля на форме оплаты
    public enum InfoFields {
        /// Информация о товаре, заголовок и цена
        case amount(title: NSAttributedString, amount: NSAttributedString)
        /// описание товара
        case detail(title: NSAttributedString)
        /// поле ввода email, куда выслать чек - результат оплаты
        case email(value: String?, placeholder: String)
//        /// показывать кнопку оплаты Системы Быстрых Платежей
//        case buttonPaySPB
    }
    
    /// Стиль popup-экранов.
    public enum PopupStyle {
        /// Отображается только как bottom sheet.
        case bottomSheet
        /// Отображается как bottom sheet.
        /// При растягивании до верхней границы экран пушится в UINavigationController.
        case dynamic
    }

    public struct FeaturesOptions {
        public var fpsEnabled: Bool = false
        public var tinkoffPayEnabled: Bool = true

        init() {}
    }

    ///
    /// Локализация формы оплаты
    @available(*, deprecated, message: "Will be removed soon")
    public struct LocalizableInfo {
        var table: String?
        var bundle: Bundle?
        var lang: String?

        public init(lang: String?) {
            self.lang = lang
        }

        public init(table: String?, bundle: Bundle?) {
            self.table = table
            self.bundle = bundle
        }
    }

    @available(*, deprecated, message: "Will be removed soon")
    public var localizableInfo: LocalizableInfo?

    ///  Сканер
    public weak var scaner: AcquiringScanerProtocol?
    ///
    public weak var alertViewHelper: AcquiringAlertViewProtocol?
    public var alertViewEnable: Bool = true
    public var featuresOptions = FeaturesOptions()
    public var fields: [InfoFields] = []
    public var viewTitle: String?
    public var startViewHeight: CGFloat?
    public var popupStyle: PopupStyle = .dynamic
    public var tinkoffPayButtonStyle: TinkoffPayButton.DynamicStyle = .init(lightStyle: .black, darkStyle: .white)

    public init() {}
}

public struct AcquiringPaymentStageConfiguration {
    public enum PaymentStage {
        case `init`(paymentData: PaymentInitData)
        case finish(paymentId: Int64)
    }
    
    public let paymentStage: PaymentStage

    public init(paymentStage: PaymentStage) {
        self.paymentStage = paymentStage
    }
}

public struct AcquiringConfiguration {
    public enum PaymentStage {
        case none
        case paymentId(Int64)
    }

    public let paymentStage: PaymentStage

    public init(paymentStage: PaymentStage = .none) {
        self.paymentStage = paymentStage
    }
}

public typealias PaymentCompletionHandler = ((_ result: Result<PaymentStatusResponse, Error>) -> Void)
public typealias AddCardCompletionHandler = ((_ result: Result<AddCardStatusResponse, Error>) -> Void)

/// Сканер для реквизитов карты
public protocol AcquiringScanerProtocol: AnyObject {
    ///
    /// - Parameters:
    ///   - completion: результат сканирования, номер карты `number`, год `yy`, месяц `mm`
    /// - Returns: сканер UIViewController
    func presentScanner(completion: @escaping (_ number: String?, _ yy: Int?, _ mm: Int?) -> Void) -> UIViewController?
}

/// Отображение не стандартного AlertView если в приложении используется не UIAlertController
public protocol AcquiringAlertViewProtocol: AnyObject {
    ///
    /// - Parameters:
    ///   - title: заголовок
    ///   - message: описание
    ///   - completion: блок для уведомления что алерт закрыли
    /// - Returns: алерт UIViewController
    func presentAlertView(_ title: String?, message: String?, dismissCompletion: (() -> Void)?) -> UIViewController?
}

///
public class AcquiringUISDK: NSObject {
    private weak var presentingViewController: UIViewController?
    //
    public var acquiringSdk: AcquiringSdk
    private let style: Style
    private weak var acquiringView: AcquiringView?
    private weak var cardsListView: CardListDataSourceStatusListener?
    private var acquiringViewConfiguration: AcquiringViewConfiguration?
    private var acquiringConfiguration: AcquiringConfiguration?
    //
    private var startPaymentInitData: PaymentInitData?
    private var paymentInitResponseData: PaymentInitResponseData?
    private var onPaymentCompletionHandler: PaymentCompletionHandler?
    private var finishPaymentStatusResponse: Result<PaymentStatusResponse, Error>?

    // 3ds web view Checking
    private weak var webViewController: WebViewController?
    private var webView3DSCheckingTerminationUrl: String?
    private var on3DSCheckingCompletionHandler: PaymentCompletionHandler?
    private var on3DSCheckingAddCardCompletionHandler: AddCardCompletionHandler?
    // random amount
    private var onRandomAmountCheckingAddCardCompletionHandler: AddCardCompletionHandler?
    //
    private var webViewFor3DSChecking: WKWebView?

    // data providers
    private var cardListDataProvider: CardListDataProvider?
    private var checkPaymentStatus: PaymentStatusServiceProvider?
    
    private let sbpAssembly: SBPAssembly
    private let tinkoffPayAssembly: TinkoffPayAssembly
    private let cardListAssembly: ICardListAssembly
    
    // App based threeDS
    private let tdsController: TDSController
    // ThreeDS feature flag
    private let shouldUseAppBasedThreeDSFlow = false

    private weak var logger: LoggerDelegate?
    
    
    public init(configuration: AcquiringSdkConfiguration,
                style: Style = DefaultStyle()) throws {
        acquiringSdk = try AcquiringSdk(configuration: configuration)
        self.style = style
        self.sbpAssembly = SBPAssembly(coreSDK: acquiringSdk, style: style)
        self.tinkoffPayAssembly = TinkoffPayAssembly(coreSDK: acquiringSdk,
                                                     tinkoffPayStatusCacheLifeTime: configuration.tinkoffPayStatusCacheLifeTime)
        let tdsWrapper = TDSWrapperBuilder(env: configuration.serverEnvironment, language: configuration.language).build()
        let tdsCertsManager = TDSCertsManager(acquiringSdk: acquiringSdk, tdsWrapper: tdsWrapper)
        let tdsTimeoutResolver = TDSTimeoutResolver()
        self.tdsController = TDSController(acquiringSdk: acquiringSdk,
                                           tdsWrapper: tdsWrapper,
                                           tdsCertsManager: tdsCertsManager,
                                           tdsTimeoutResolver: tdsTimeoutResolver)
        self.logger = configuration.logger
        self.cardListAssembly = CardListAssembly(primaryButtonStyle: style.bigButtonStyle)
    }

    /// Вызывается кода пользователь привязывает карту.
    /// Нужно указать с каким методом привязывать карту, по умолчанию `PaymentCardCheckType.no` - на усмотрение сервера
    public var addCardNeedSetCheckTypeHandler: (() -> PaymentCardCheckType)?
    
    public func setupCardListDataProvider(for customer: String, statusListener: CardListDataSourceStatusListener? = nil) {
        resolveCardListDataProvider(customerKey: customer, statusListener: statusListener)
    }

    @discardableResult
    private func resolveCardListDataProvider(
        customerKey: String,
        statusListener: CardListDataSourceStatusListener? = nil
    ) -> CardListDataProvider {
        let provider: CardListDataProvider
        if let cardListDataProvider = self.cardListDataProvider {
            provider = cardListDataProvider.customerKey == customerKey
                ? cardListDataProvider
                : CardListDataProvider(coreSDK: acquiringSdk, customerKey: customerKey)
        } else {
            provider = CardListDataProvider(coreSDK: acquiringSdk, customerKey: customerKey)
        }

        self.cardListDataProvider = provider

        if statusListener == nil {
            cardListDataProvider?.dataSourceStatusListener = self
        } else {
            cardListDataProvider?.dataSourceStatusListener = statusListener
        }

        return provider
    }

    public func presentAddCardView(on presentingViewController: UIViewController, customerKey: String, configuration: AcquiringViewConfiguration, completeHandler: @escaping (_ result: Result<PaymentCard?, Error>) -> Void) {
        self.presentingViewController = presentingViewController
        acquiringViewConfiguration = configuration

        setupCardListDataProvider(for: customerKey)

        // create
        let modalViewController = AddNewCardViewController(nibName: "PopUpViewContoller", bundle: .uiResources)
        // вызов setupCardListDataProvider ранее гарантирует, что cardListDataProvider будет не nil, поэтому мы можем
        // передать AcquiringUISDK как cardListDataSourceDelegate, иначе при вызове методов протокола AcquiringCardListDataSourceDelegate
        // будет краш из-за того, что там необходим force unwrap
        // TODO: Отрефачить эту историю!
        modalViewController.cardListDataSourceDelegate = self
        modalViewController.scanerDataSource = configuration.scaner
        modalViewController.alertViewHelper = configuration.alertViewHelper
        modalViewController.popupStyle = configuration.popupStyle
        modalViewController.style = .init(addCardButtonStyle: style.bigButtonStyle)

        modalViewController.completeHandler = { result in
            completeHandler(result)
        }
        
        modalViewController.cancelCompletion = {
            completeHandler(.success(nil))
        }

        // present
        let presentationController = PullUpPresentationController(presentedViewController: modalViewController, presenting: presentingViewController)
        presentationController.cancelCompletion = {
            completeHandler(.success(nil))
        }
        
        modalViewController.transitioningDelegate = presentationController
        presentingViewController.present(modalViewController, animated: true, completion: {
            _ = presentationController
        })
    }

    @available(*, deprecated, message: "Use presentPaymentView(on presentingViewController: UIViewController, acquiringPaymentStageConfiguration: AcquiringPaymentStageConfiguration, configuration: AcquiringViewConfiguration,tinkoffPayDelegate: TinkoffPayDelegate? = nil,completionHandler: @escaping PaymentCompletionHandler instead")
    /// С помощью экрана оплаты используя реквизиты карты или ранее сохраненную карту
    public func presentPaymentView(on presentingViewController: UIViewController,
                                   paymentData: PaymentInitData,
                                   configuration: AcquiringViewConfiguration,
                                   acquiringConfiguration: AcquiringConfiguration = AcquiringConfiguration(),
                                   tinkoffPayDelegate: TinkoffPayDelegate? = nil,
                                   completionHandler: @escaping PaymentCompletionHandler)
    {
        let acquiringPaymentStageConfiguration: AcquiringPaymentStageConfiguration
        switch acquiringConfiguration.paymentStage {
        case .none:
            acquiringPaymentStageConfiguration = .init(paymentStage: .`init`(paymentData: paymentData))
        case let .paymentId(paymentId):
            acquiringPaymentStageConfiguration = .init(paymentStage: .finish(paymentId: paymentId))
        }
        
        self.presentPaymentView(on: presentingViewController,
                                customerKey: paymentData.customerKey,
                                acquiringPaymentStageConfiguration: acquiringPaymentStageConfiguration,
                                configuration: configuration,
                                tinkoffPayDelegate: tinkoffPayDelegate,
                                completionHandler: completionHandler)
    }

    /// С помощью экрана оплаты используя реквизиты карты или ранее сохраненную карту
    public func presentPaymentView(on presentingViewController: UIViewController,
                                   customerKey: String? = nil,
                                   acquiringPaymentStageConfiguration: AcquiringPaymentStageConfiguration,
                                   configuration: AcquiringViewConfiguration,
                                   tinkoffPayDelegate: TinkoffPayDelegate? = nil,
                                   completionHandler: @escaping PaymentCompletionHandler)
    {
        onPaymentCompletionHandler = completionHandler
        acquiringViewConfiguration = configuration
        
        var customerKey = customerKey
        var acquiringConfiguration: AcquiringConfiguration
        switch acquiringPaymentStageConfiguration.paymentStage {
        case let .`init`(paymentData):
            customerKey = paymentData.customerKey
            acquiringConfiguration = .init(paymentStage: .none)
        case let .finish(paymentId):
            acquiringConfiguration = .init(paymentStage: .paymentId(paymentId))
        }
        self.acquiringConfiguration = acquiringConfiguration

        presentAcquiringPaymentView(presentingViewController: presentingViewController,
                                    customerKey: customerKey,
                                    configuration: configuration,
                                    loadCardsOutside: false,
                                    acquiringPaymentStageConfiguration: acquiringPaymentStageConfiguration,
                                    tinkoffPayDelegate: tinkoffPayDelegate)
        
        acquiringView?.onInitFinished = { [weak self] result in
            switch result {
            case let .success(paymentId):
                if let cardRequisites = self?.acquiringView?.cardRequisites(){
                    self?.finishPay(cardRequisites: cardRequisites, paymentId: paymentId, infoEmail: self?.acquiringView?.infoEmail())
                }
            case let .failure(error):
                self?.onPaymentCompletionHandler?(.failure(error))
            }
        }
        
        acquiringView?.onTinkoffPayButton = { [weak self] version, paymentViewController in
            guard let self = self else { return }
            let tinkoffPayViewController = self.tinkoffPayViewController(acquiringPaymentStageConfiguration: acquiringPaymentStageConfiguration,
                                                                         configuration: configuration,
                                                                         version: version) { [weak paymentViewController] result in
                // Закрываем модально показанный экран-плашку с ожиданием оплаты, показанный поверх AcquiringPaymentViewController
                paymentViewController?.dismiss(animated: true, completion: {
                    // Закрываем AcquiringPaymentViewController
                    (paymentViewController as? AcquiringPaymentViewController)?.closeVC(animated: true, completion: {
                        completionHandler(result)
                    })
                })
            }
            paymentViewController.present(tinkoffPayViewController, animated: true)
        }
        
        acquiringView?.onTouchButtonSBP = { [weak self] paymentViewController in
            guard let self = self else { return }
            let urlSBPViewController = self.urlSBPPaymentViewController(
                acquiringPaymentStageConfiguration: acquiringPaymentStageConfiguration,
                configuration: configuration,
                completionHandler: { [weak paymentViewController] result in
                    // Закрываем модально показанный экран-плашку с ожиданием оплаты, показанный поверх AcquiringPaymentViewController
                    paymentViewController?.dismiss(animated: true, completion: {
                        // Закрываем AcquiringPaymentViewController
                        (paymentViewController as? AcquiringPaymentViewController)?.closeVC(animated: true, completion: {
                            completionHandler(result)
                        })
                    })
                }
            )
            paymentViewController.present(urlSBPViewController, animated: true, completion: nil)
        }
    }

    /// Оплатить на основе родительского платежа, регулярный платеж
    public func presentPaymentView(on presentingViewController: UIViewController,
                                   paymentData: PaymentInitData,
                                   parentPatmentId: Int64,
                                   configuration: AcquiringViewConfiguration,
                                   completionHandler: @escaping PaymentCompletionHandler)
    {
        self.presentingViewController = presentingViewController
        acquiringViewConfiguration = configuration
        onPaymentCompletionHandler = completionHandler

        startChargeWith(paymentData, parentPaymentId: parentPatmentId, presentingViewController: presentingViewController, configuration: configuration)
    }

    public func presentAlertView(on presentingViewController: UIViewController, title: String, icon: AcquiringAlertIconType = .success, autoCloseTime: TimeInterval = 3) {
        let alert = AcquiringAlertViewController.create()
        alert.present(on: presentingViewController, title: title, icon: icon, autoCloseTime: autoCloseTime)
    }

    // MARK: Система Быстрых Платежей

    /// Проверить есть ли возможность оплаты с помощью СБП
    public func canMakePaymentsSBP() -> Bool {
        return acquiringSdk.fpsEnabled
    }

    public func presentPaymentSbpQrImage(on presentingViewController: UIViewController,
                                         paymentData: PaymentInitData,
                                         configuration: AcquiringViewConfiguration,
                                         acquiringConfiguration: AcquiringConfiguration = AcquiringConfiguration(),
                                         completionHandler: @escaping PaymentCompletionHandler)
    {
        presentPaymentSbp(on: presentingViewController,
                          paymentInvoiceSource: .imageSVG,
                          paymentData: paymentData,
                          configuration: configuration,
                          acquiringConfiguration: acquiringConfiguration) { response in
            completionHandler(response)
        }
    }

    public func presentPaymentSbpUrl(on presentingViewController: UIViewController,
                                     paymentData: PaymentInitData,
                                     configuration: AcquiringViewConfiguration,
                                     acquiringConfiguration: AcquiringConfiguration = AcquiringConfiguration(),
                                     completionHandler: @escaping PaymentCompletionHandler)
    {
        presentPaymentSbp(on: presentingViewController,
                          paymentInvoiceSource: .url,
                          paymentData: paymentData,
                          configuration: configuration,
                          acquiringConfiguration: acquiringConfiguration) { response in
            completionHandler(response)
        }
    }

    private func presentPaymentSbp(on presentingViewController: UIViewController,
                                   paymentInvoiceSource: PaymentInvoiceSBPSourceType,
                                   paymentData: PaymentInitData,
                                   configuration: AcquiringViewConfiguration,
                                   acquiringConfiguration: AcquiringConfiguration,
                                   completionHandler: @escaping PaymentCompletionHandler)
    {
        onPaymentCompletionHandler = completionHandler
        self.acquiringConfiguration = acquiringConfiguration

        let presentSbpActivity: (Int64) -> Void = { [weak self] paymentId in
            self?.paymentInitResponseData = PaymentInitResponseData(amount: paymentData.amount,
                                                                    orderId: paymentData.orderId,
                                                                    paymentId: paymentId)
            self?.presentSbpActivity(paymentId: paymentId, paymentInvoiceSource: paymentInvoiceSource, configuration: configuration)
        }

        presentAcquiringPaymentView(presentingViewController: presentingViewController, customerKey: paymentData.customerKey, configuration: configuration) { [weak self] _ in
            switch acquiringConfiguration.paymentStage {
            case .none:
                self?.initPay(paymentData: paymentData) { [weak self] response in
                    switch response {
                    case let .success(initResponse):
                        presentSbpActivity(initResponse.paymentId)
                    case let .failure(error):
                        self?.paymentInitResponseData = nil
                        DispatchQueue.main.async {
                            self?.acquiringView?.closeVC(animated: true) {
                                completionHandler(.failure(error))
                            }
                        }
                    }
                }
            case let .paymentId(paymentId):
                presentSbpActivity(paymentId)
            }
        }
    }

    public func presentPaymentQRCollector(on presentingViewController: UIViewController, configuration: AcquiringViewConfiguration) {
        onPaymentCompletionHandler = nil

        if configuration.startViewHeight == nil {
            configuration.startViewHeight = presentingViewController.view.frame.size.width + 80
        }

        presentAcquiringPaymentView(presentingViewController: presentingViewController, customerKey: nil, configuration: configuration) { view in
<<<<<<< HEAD
            let viewTitle = L10n.TinkoffAcquiring.View.Title.payQRCode
=======
            let viewTitle = Loc.TinkoffAcquiring.View.Title.payQRCode
>>>>>>> 26344e20
            view.changedStatus(.initWaiting)
            self.getStaticQRCode { [weak view] response in
                switch response {
                case let .success(qrCodeSVG):
                    DispatchQueue.main.async {
                        view?.changedStatus(.qrCodeStatic(qrCode: qrCodeSVG.qrCodeData, title: viewTitle))
                    }

                case let .failure(error):
                    DispatchQueue.main.async {
<<<<<<< HEAD
                        let alertTitle = L10n.TinkoffAcquiring.Alert.Title.error
=======
                        let alertTitle = Loc.TinkoffAcquiring.Alert.Title.error
>>>>>>> 26344e20

                        if let alert = configuration.alertViewHelper?.presentAlertView(alertTitle, message: error.localizedDescription, dismissCompletion: nil) {
                            view?.closeVC(animated: true) {
                                presentingViewController.present(alert, animated: true, completion: nil)
                            }
                        } else {
                            AcquiringAlertViewController.create().present(on: presentingViewController, title: alertTitle)
                        }
                    }
                } // switch response
            } // getStaticQRCode
        }
    }

    public func urlSBPPaymentViewController(acquiringPaymentStageConfiguration: AcquiringPaymentStageConfiguration,
                                            configuration: AcquiringViewConfiguration,
                                            completionHandler: PaymentCompletionHandler? = nil) -> UIViewController {
        let bankListViewController = sbpAssembly.banksListViewController(
            acquiringPaymentStageConfiguration: acquiringPaymentStageConfiguration,
            configuration: configuration)
        let paymentPollingViewController = sbpAssembly.paymentPollingViewController(content: bankListViewController,
                                                                                    configuration: configuration,
                                                                                    completionHandler: completionHandler)
        let pullableContainerViewController = PullableContainerViewController(content: paymentPollingViewController)
        
        bankListViewController.noBanksAppAvailable = { [weak pullableContainerViewController] _, paymentStatusResponse in
            let presentingViewController = pullableContainerViewController?.presentingViewController
            pullableContainerViewController?.dismiss(animated: true, completion: { [weak self] in
                guard let self = self else { return }
                let emptyViewController = self.sbpAssembly.noAvailableBanksViewController(
                    paymentStatusResponse: paymentStatusResponse,
                    paymentCompletionHandler: completionHandler
                )
                if #available(iOS 13.0, *) {
                    emptyViewController.isModalInPresentation = true
                }
                let navigationController = UINavigationController(rootViewController: emptyViewController)
                navigationController.navigationBar.applyStyle(titleColor: UIColor.asdk.dynamic.text.primary,
                                                              backgroundColor: UIColor.asdk.dynamic.background.elevation1)
                presentingViewController?.present(navigationController, animated: true, completion: nil)
            })
        }
        
        return pullableContainerViewController
    }
    
    // MARK: - TinkoffPay
    
    public func tinkoffPayViewController(acquiringPaymentStageConfiguration: AcquiringPaymentStageConfiguration,
                                         configuration: AcquiringViewConfiguration,
                                         version: GetTinkoffPayStatusResponse.Status.Version,
                                         completionHandler: PaymentCompletionHandler? = nil) -> UIViewController {
        let tinkoffPayViewController = self.tinkoffPayAssembly.tinkoffPayPaymentViewController(
            acquiringPaymentStageConfiguration: acquiringPaymentStageConfiguration,
            tinkoffPayVersion: version
        )
        let paymentPollingViewController = self.tinkoffPayAssembly.paymentPollingViewController(
            content: tinkoffPayViewController,
            configuration: configuration,
            completionHandler: completionHandler)
        
        let pullableContainerViewController = PullableContainerViewController(content: paymentPollingViewController)
        return pullableContainerViewController
    }

    // MARK: ApplePay

    public struct ApplePayConfiguration {
        public var merchantIdentifier: String = "merchant.tcsbank.ApplePayTestMerchantId"
        public var supportedNetworks: [PKPaymentNetwork] {
            if #available(iOS 14.5, *) {
                return [.masterCard, .visa, .mir]
            } else {
                return [.masterCard, .visa]
            }
        }
        
        public var capabilties = PKMerchantCapability(arrayLiteral: .capability3DS, .capabilityCredit, .capabilityDebit)

        public var countryCode: String = "RU"
        public var currencyCode: String = "RUB"
        public var shippingContact: PKContact?
        public var billingContact: PKContact?

        public init() {}
    }

    public func canMakePaymentsApplePay(with configuration: ApplePayConfiguration) -> Bool {
        return PKPaymentAuthorizationViewController.canMakePayments(usingNetworks: configuration.supportedNetworks, capabilities: configuration.capabilties)
    }

    /// 'Creating Payment Requests' https://developer.apple.com/library/archive/ApplePay_Guide/CreateRequest.html#//apple_ref/doc/uid/TP40014764-CH3-SW2
    public func presentPaymentApplePay(on presentingViewController: UIViewController,
                                       paymentData data: PaymentInitData,
                                       viewConfiguration: AcquiringViewConfiguration,
                                       acquiringConfiguration: AcquiringConfiguration = AcquiringConfiguration(),
                                       paymentConfiguration: AcquiringUISDK.ApplePayConfiguration, completionHandler: @escaping PaymentCompletionHandler)
    {
        let request = PKPaymentRequest()
        request.merchantIdentifier = paymentConfiguration.merchantIdentifier
        request.supportedNetworks = paymentConfiguration.supportedNetworks
        request.merchantCapabilities = paymentConfiguration.capabilties
        request.countryCode = paymentConfiguration.countryCode
        request.currencyCode = paymentConfiguration.currencyCode
        request.shippingContact = paymentConfiguration.shippingContact
        request.billingContact = paymentConfiguration.billingContact

        request.paymentSummaryItems = [
            PKPaymentSummaryItem(label: data.description ?? "", amount: NSDecimalNumber(value: Double(data.amount) / Double(100.0))),
        ]

        self.presentingViewController = presentingViewController
        onPaymentCompletionHandler = completionHandler
        self.acquiringConfiguration = acquiringConfiguration
        viewConfiguration.startViewHeight = 120

        let presentApplePayActivity: (Int64) -> Void = { [weak self] paymentId in
            self?.paymentInitResponseData = PaymentInitResponseData(amount: data.amount,
                                                                    orderId: data.orderId,
                                                                    paymentId: paymentId)
            self?.presentApplePayActivity(request)
        }

        presentAcquiringPaymentView(presentingViewController: presentingViewController, customerKey: nil, configuration: viewConfiguration) { [weak self] _ in
            switch acquiringConfiguration.paymentStage {
            case .none:
                self?.initPay(paymentData: data) { [weak self] response in
                    switch response {
                    case let .success(initResponse):
                        self?.paymentInitResponseData = PaymentInitResponseData(paymentInitResponse: initResponse)
                        DispatchQueue.main.async {
                            presentApplePayActivity(initResponse.paymentId)
                        }

                    case let .failure(error):
                        self?.paymentInitResponseData = nil
                        DispatchQueue.main.async {
                            self?.acquiringView?.closeVC(animated: true) {
                                completionHandler(.failure(error))
                            }
                        }
                    }
                }
            case let .paymentId(paymentId):
                presentApplePayActivity(paymentId)
            }
        }
    }
    
    // MARK: - Apple Pay Experimental
    
    public func performPaymentWithApplePay(paymentData: PaymentInitData,
                                           paymentToken: PKPaymentToken,
                                           acquiringConfiguration: AcquiringConfiguration = AcquiringConfiguration(),
                                           completionHandler: @escaping PaymentCompletionHandler) {
        switch acquiringConfiguration.paymentStage {
        case .none:
            initPay(paymentData: paymentData) { [weak self] result in
                switch result {
                case let .failure(error):
                    completionHandler(.failure(error))
                case let .success(initResponse):
                    self?.finishAuthorizeWithApplePayPaymentToken(paymentToken: paymentToken,
                                                                  paymentId: initResponse.paymentId,
                                                                  completionHandler: completionHandler)
                }
            }
        case let .paymentId(paymentId):
            finishAuthorizeWithApplePayPaymentToken(paymentToken: paymentToken,
                                                    paymentId: paymentId,
                                                    completionHandler: completionHandler)
        }
    }
    
    private func finishAuthorizeWithApplePayPaymentToken(paymentToken: PKPaymentToken,
                                                         paymentId: Int64,
                                                         completionHandler: @escaping PaymentCompletionHandler) {
        let sourceData = PaymentSourceData.paymentData(paymentToken.paymentData.base64EncodedString())
        let finishAuthorizeData = PaymentFinishRequestData(paymentId: paymentId,
                                                           paymentSource: sourceData,
                                                           source: "ApplePay",
                                                           route: "ACQ")
        
        finishAuthorize(requestData: finishAuthorizeData,
                        treeDSmessageVersion: "1") { result in
            switch result {
            case let .failure(error):
                DispatchQueue.main.async {
                    completionHandler(.failure(error))
                }
            case let .success(response):
                DispatchQueue.main.async {
                    completionHandler(.success(response))
                }
            }
        }
    }
    
    // MARK: -

    private func presentApplePayActivity(_ request: PKPaymentRequest) {
        guard let viewController = PKPaymentAuthorizationViewController(paymentRequest: request) else {
            acquiringView?.closeVC(animated: true) {
<<<<<<< HEAD
                let error = NSError(domain: L10n.TinkoffAcquiring.Unknown.Response.status,
=======
                let error = NSError(domain: Loc.TinkoffAcquiring.Unknown.Response.status,
>>>>>>> 26344e20
                                    code: 0,
                                    userInfo: nil)

                self.onPaymentCompletionHandler?(.failure(error))
            }

            return
        }

        viewController.delegate = self

        acquiringView?.presentVC(viewController, animated: true) { [] in
            // self?.acquiringView.setViewHeight(viewController.view.frame.height)
        }
    }

    private func getStaticQRCode(completionHandler: @escaping (_ result: Result<PaymentInvoiceQRCodeCollectorResponse, Error>) -> Void) {
        _ = acquiringSdk.paymentInvoiceQRCodeCollector(data: PaymentInvoiceSBPSourceType.imageSVG, completionHandler: { response in
            completionHandler(response)
        })
    }

    private func presentSbpActivity(paymentId: Int64, paymentInvoiceSource: PaymentInvoiceSBPSourceType, configuration: AcquiringViewConfiguration) {
        let paymentInvoice = PaymentInvoiceQRCodeData(paymentId: paymentId, paymentInvoiceType: paymentInvoiceSource)
        _ = acquiringSdk.paymentInvoiceQRCode(data: paymentInvoice) { [weak self] response in
            switch response {
            case let .success(qrCodeResponse):
                DispatchQueue.main.async {
                    if paymentInvoiceSource == .url, let url = URL(string: qrCodeResponse.qrCodeData) {
                        if UIApplication.shared.canOpenURL(url) {
                            UIApplication.shared.open(url, options: [:]) { _ in
                                self?.sbpWaitingIncominPayment(paymentId: paymentId, source: qrCodeResponse.qrCodeData, sourceType: paymentInvoiceSource)
<<<<<<< HEAD
                                self?.acquiringView?.changedStatus(.paymentWaitingSBPUrl(url: qrCodeResponse.qrCodeData, status: L10n.TinkoffAcquiring.Text.Status.selectingPaymentSource))
=======
                                self?.acquiringView?.changedStatus(.paymentWaitingSBPUrl(url: qrCodeResponse.qrCodeData, status: Loc.TinkoffAcquiring.Text.Status.selectingPaymentSource))
>>>>>>> 26344e20
                            }
                        } else {
                            let activityViewController = UIActivityViewController(activityItems: [url], applicationActivities: [])
                            activityViewController.excludedActivityTypes = [.postToWeibo, .print, .assignToContact, .saveToCameraRoll, .addToReadingList, .postToFlickr, .postToVimeo, .postToTencentWeibo, .airDrop, .openInIBooks, .markupAsPDF]

                            activityViewController.completionWithItemsHandler = { (_: UIActivity.ActivityType?, _: Bool, _: [Any]?, _: Error?) in
                                self?.sbpWaitingIncominPayment(paymentId: paymentId, source: qrCodeResponse.qrCodeData, sourceType: paymentInvoiceSource)
                            }

                            self?.acquiringView?.presentVC(activityViewController, animated: true, completion: {
<<<<<<< HEAD
                                self?.acquiringView?.changedStatus(.paymentWaitingSBPUrl(url: qrCodeResponse.qrCodeData, status: L10n.TinkoffAcquiring.Text.Status.selectingPaymentSource))
=======
                                self?.acquiringView?.changedStatus(.paymentWaitingSBPUrl(url: qrCodeResponse.qrCodeData, status: Loc.TinkoffAcquiring.Text.Status.selectingPaymentSource))
>>>>>>> 26344e20
                            })
                        }
                    } else {
                        self?.sbpWaitingIncominPayment(paymentId: paymentId, source: qrCodeResponse.qrCodeData, sourceType: paymentInvoiceSource)
                    }
                }

            case let .failure(error):
                self?.paymentInitResponseData = nil
                DispatchQueue.main.async {
                    self?.acquiringView?.changedStatus(.error(error))

<<<<<<< HEAD
                    let alertTitle = L10n.TinkoffAcquiring.Alert.Title.error
=======
                    let alertTitle = Loc.TinkoffAcquiring.Alert.Title.error
>>>>>>> 26344e20
                    if let alert = configuration.alertViewHelper?.presentAlertView(alertTitle, message: error.localizedDescription, dismissCompletion: nil) {
                        self?.presentingViewController?.present(alert, animated: true, completion: {
                            //
                        })
                    } else {
                        if let presentingView = self?.presentingViewController {
                            AcquiringAlertViewController.create().present(on: presentingView, title: alertTitle)
                        }
                    }
                }
            }
        }
    }

    private func sbpWaitingIncominPayment(paymentId: Int64, source: String, sourceType: PaymentInvoiceSBPSourceType) {
        let completionStatus: [PaymentStatus] = [.confirmed, .checked3ds, .refunded, .reversed, .rejected]
        let completionHandler = onPaymentCompletionHandler

        checkPaymentStatus = PaymentStatusServiceProvider(sdk: acquiringSdk, paymentId: paymentId)
        checkPaymentStatus?.onStatusUpdated = { [weak self] fetchStatus in
            switch fetchStatus {
            case let .object(response):
                if completionStatus.contains(response.status) {
                    self?.acquiringView?.closeVC(animated: true, completion: {
                        completionHandler?(.success(response))
                    })
                }

            default:
                break
            }
        }

        if sourceType == .url {
<<<<<<< HEAD
            acquiringView?.changedStatus(.paymentWaitingSBPUrl(url: source, status: L10n.TinkoffAcquiring.Text.Status.waitingPayment))
        } else {
            acquiringView?.changedStatus(.paymentWaitingSBPQrCode(qrCode: source, status: L10n.TinkoffAcquiring.Text.Status.waitingPayment))
=======
            acquiringView?.changedStatus(.paymentWaitingSBPUrl(url: source, status: Loc.TinkoffAcquiring.Text.Status.waitingPayment))
        } else {
            acquiringView?.changedStatus(.paymentWaitingSBPQrCode(qrCode: source, status: Loc.TinkoffAcquiring.Text.Status.waitingPayment))
>>>>>>> 26344e20
        }

        checkPaymentStatus?.fetchStatus(completionStatus: completionStatus)
    }

    // MARK: Create and Setup AcquiringViewController

    private func presentAcquiringPaymentView(
        presentingViewController: UIViewController,
        customerKey: String?,
        configuration: AcquiringViewConfiguration,
        loadCardsOutside: Bool = true,
        acquiringPaymentStageConfiguration: AcquiringPaymentStageConfiguration? = nil,
        tinkoffPayDelegate: TinkoffPayDelegate? = nil,
        onPresenting: (((AcquiringView) -> Void))? = nil
    ) {
        self.presentingViewController = presentingViewController

        // create
        let modalViewController = AcquiringPaymentViewController(nibName: "AcquiringPaymentViewController",
                                                                 bundle: .uiResources)

        modalViewController.style = .init(payButtonStyle: style.bigButtonStyle,
                                          tinkoffPayButtonStyle: configuration.tinkoffPayButtonStyle)
        
        var fields: [AcquiringViewTableViewCells] = []

        var estimatedViewHeight: CGFloat = 300

        if let startViewHeight = configuration.startViewHeight {
            estimatedViewHeight = startViewHeight
        }

        configuration.fields.forEach { field in
            switch field {
            case let .amount(title, amount):
                fields.append(.amount(title: title, amount: amount))
                estimatedViewHeight += 50
            case let .detail(title):
                fields.append(.productDetail(title: title))
                estimatedViewHeight += 50
            case let .email(value, placeholder):
                fields.append(.email(value: value, placeholder: placeholder))
                estimatedViewHeight += 64
            }
        }
        
        if configuration.featuresOptions.fpsEnabled {
            fields.append(.buttonPaySBP)
            estimatedViewHeight += 120
        }
        
        if configuration.featuresOptions.tinkoffPayEnabled {
            fields.append(.tinkoffPay)
            estimatedViewHeight += 58
        }

        modalViewController.modalMinHeight = estimatedViewHeight
        modalViewController.setCells(fields)

        modalViewController.title = configuration.viewTitle
        modalViewController.scanerDataSource = configuration.scaner
        modalViewController.alertViewHelper = configuration.alertViewHelper

        acquiringView = modalViewController
        
        var injectableCardListProvider: CardListDataProvider?

        if let key = customerKey {
            if loadCardsOutside {
                setupCardListDataProvider(for: key)
                cardListDataProvider?.update()
                // вызов setupCardListDataProvider ранее гарантирует, что cardListDataProvider будет не nil, поэтому мы можем
                // передать AcquiringUISDK как cardListDataSourceDelegate, иначе при вызове методов протокола AcquiringCardListDataSourceDelegate
                // будет краш из-за того, что там необходим force unwrap
                // TODO: Отрефачить эту историю!
                modalViewController.cardListDataSourceDelegate = self
                injectableCardListProvider = nil
            } else {
                setupCardListDataProvider(for: key)
                modalViewController.cardListDataSourceDelegate = self
                injectableCardListProvider = self.cardListDataProvider
            }
        }
        
        if let acquiringPaymentStageConfiguration = acquiringPaymentStageConfiguration {
            let acquiringPaymentController = AcquiringPaymentController(
                acquiringPaymentStageConfiguration: acquiringPaymentStageConfiguration,
                tinkoffPayController: tinkoffPayAssembly.tinkoffPayController,
                payController: PayController(sdk: acquiringSdk),
                cardListDataProvider: injectableCardListProvider
            )
            acquiringPaymentController.delegate = modalViewController
            modalViewController.acquiringPaymentController = acquiringPaymentController
        }

        modalViewController.onTouchButtonShowCardList = { [injectableCardListProvider, weak self, weak modalViewController] in
            guard let self = self,
                  let cardListProvider = injectableCardListProvider
            else { return }

            let (cardsView, module) = self.cardListAssembly.cardSelectionModule(
                cardListProvider: cardListProvider,
                configuration: configuration
            )

            module.onSelectCard = { [weak cardsView, weak modalViewController] selectedCard in
                modalViewController?.selectCard(withId: selectedCard.cardId)
                cardsView?.dismiss(animated: true)
            }

            module.onAddNewCardTap = { [weak cardsView, weak modalViewController] in
                modalViewController?.selectRequisitesInput()
                cardsView?.dismiss(animated: true)
            }

            let cardsNavigationController = UINavigationController(rootViewController: cardsView)

            if let modalViewController = modalViewController {
                modalViewController.presentVC(cardsNavigationController, animated: true)
            } else {
                self.presentingViewController?.present(cardsNavigationController, animated: true)
            }
        }

        modalViewController.onCancelPayment = { [weak self] in
            self?.cancelPayment()
        }

        // present
        let presentationController = PullUpPresentationController(presentedViewController: modalViewController,
                                                                  presenting: presentingViewController)
        modalViewController.transitioningDelegate = presentationController
        presentingViewController.present(modalViewController,
                                         animated: true,
                                         completion: {
            _ = presentationController
            onPresenting?(modalViewController)
        })
    }

    // MARK: Payment

    private func startPay(_ initPaymentData: PaymentInitData) {
        startPaymentInitData = initPaymentData
        initPay(paymentData: initPaymentData) { [weak self] response in
            switch response {
            case let .success(initResponse):
                self?.paymentInitResponseData = PaymentInitResponseData(paymentInitResponse: initResponse)
                DispatchQueue.main.async {
                    self?.acquiringView?.changedStatus(.ready)
                }

            case let .failure(error):
                self?.paymentInitResponseData = nil
                DispatchQueue.main.async {
                    self?.acquiringView?.closeVC(animated: true) {
                        self?.onPaymentCompletionHandler?(.failure(error))
                    }
                }
            }
        } // initPay
    }

    private func initPay(paymentData: PaymentInitData, completionHandler: @escaping (_ result: Result<PaymentInitResponse, Error>) -> Void) {
        acquiringView?.changedStatus(.initWaiting)
        acquiringView?.setPaymentType(paymentData.savingAsParentPayment == true ? .recurrent : .standard)
        _ = acquiringSdk.paymentInit(data: paymentData) { response in
            completionHandler(response)
        }
    }

    /// Для сценария когда при прохождении 3ds v2 произошла ошибка.
    /// Инициируем новый платеж и и завершаем его без проверки версии 3ds, те если потребуется прохождение топрохолим по версии 1.0
    private func paymentTryAgainWith3dsV1(_ data: PaymentInitData, completionHandler: @escaping PaymentCompletionHandler) {
        paymentInitResponseData = nil

        let repeatFinish: (Int64) -> Void = { [weak self] paymentId in
            if let cardRequisites = self?.acquiringView?.cardRequisites() {
                var requestData = PaymentFinishRequestData(paymentId: paymentId, paymentSource: cardRequisites)
                requestData.setInfoEmail(self?.acquiringView?.infoEmail())

                self?.finishAuthorize(requestData: requestData, treeDSmessageVersion: "1.0", completionHandler: { finishResponse in
                    completionHandler(finishResponse)
                })
            }
        }

        let paymentStage = acquiringConfiguration?.paymentStage ?? .none
        switch paymentStage {
        case .none:
            initPay(paymentData: data) { initResponse in
                switch initResponse {
                case let .success(successResponse):
                    // завершаем оплату
                    DispatchQueue.main.async {
                        repeatFinish(successResponse.paymentId)
                    }

                case let .failure(error):
                    completionHandler(.failure(error))
                }
            } // initPay
        case let .paymentId(paymentId):
            repeatFinish(paymentId)
        }
    }

    // MARK: Pay by cardId and card requisites

    public func pay(on presentingViewController: UIViewController,
                    initPaymentData: PaymentInitData,
                    cardRequisites: PaymentSourceData,
                    infoEmail: String?,
                    configuration: AcquiringViewConfiguration,
                    acquiringConfiguration: AcquiringConfiguration = AcquiringConfiguration(),
                    completionHandler: @escaping PaymentCompletionHandler)
    {
        self.presentingViewController = presentingViewController
        startPaymentInitData = initPaymentData
        acquiringViewConfiguration = configuration
        onPaymentCompletionHandler = completionHandler
        self.acquiringConfiguration = acquiringConfiguration

        let finishPay: (Int64) -> Void = { [weak self] paymentId in
            self?.paymentInitResponseData = PaymentInitResponseData(amount: initPaymentData.amount,
                                                                    orderId: initPaymentData.orderId,
                                                                    paymentId: paymentId)
            self?.finishPay(cardRequisites: cardRequisites, paymentId: paymentId, infoEmail: infoEmail)
            self?.acquiringView?.changedStatus(.ready)
        }

        switch acquiringConfiguration.paymentStage {
        case .none:
            initPay(paymentData: initPaymentData) { [weak self] response in
                switch response {
                case let .success(initResponse):
                    DispatchQueue.main.async {
                        finishPay(initResponse.paymentId)
                    }
                case let .failure(error):
                    self?.paymentInitResponseData = nil
                    DispatchQueue.main.async {
                        self?.acquiringView?.closeVC(animated: true) {
                            self?.onPaymentCompletionHandler?(.failure(error))
                        }
                    }
                }
            }
        case let .paymentId(paymentId):
            finishPay(paymentId)
        }
    }

    // MARK: Charge

    private func startChargeWith(_ paymentData: PaymentInitData, parentPaymentId: Int64, presentingViewController: UIViewController, configuration: AcquiringViewConfiguration) {
        var data = paymentData
        data.addPaymentData(["chargeFlag": "true"])

        _ = acquiringSdk.paymentInit(data: data) { initResponse in
            switch initResponse {
            case let .success(successInitResponse):
                self.paymentInitResponseData = PaymentInitResponseData(paymentInitResponse: successInitResponse)
                DispatchQueue.main.async {
                    let chargeData = PaymentChargeRequestData(paymentId: successInitResponse.paymentId, parentPaymentId: parentPaymentId)
                    _ = self.acquiringSdk.chargePayment(data: chargeData, completionHandler: { chargeResponse in
                        switch chargeResponse {
                        case let .success(successChargeResponse):
                            DispatchQueue.main.async { [weak self] in
                                if self?.acquiringView != nil {
                                    self?.acquiringView?.closeVC(animated: true, completion: {
                                        self?.onPaymentCompletionHandler?(.success(successChargeResponse))
                                    })
                                } else {
                                    self?.onPaymentCompletionHandler?(.success(successChargeResponse))
                                }
                            }

                        case let .failure(error):
                            if (error as NSError).code == 104 {
                                data.addPaymentData(["failMapiSessionId": "\(successInitResponse.paymentId)"])
                                data.addPaymentData(["recurringType": "12"])
                                data.savingAsParentPayment = true
                                DispatchQueue.main.async {
                                    var chargePaymentId = successInitResponse.paymentId
                                    self.presentAcquiringPaymentView(presentingViewController: presentingViewController, customerKey: paymentData.customerKey, configuration: configuration) { _ in
                                        self.acquiringView?.changedStatus(.initWaiting)
                                        self.initPay(paymentData: data, completionHandler: { initResponse in
                                            switch initResponse {
                                            case let .success(initResponseSuccess):
                                                self.paymentInitResponseData = PaymentInitResponseData(paymentInitResponse: successInitResponse)
                                                DispatchQueue.main.async { [weak self] in
                                                    chargePaymentId = initResponseSuccess.paymentId
                                                    self?.acquiringView?.changedStatus(.paymentWainingCVC(cardParentId: parentPaymentId))
                                                }

                                            case let .failure(error):
                                                DispatchQueue.main.async { [weak self] in
                                                    self?.acquiringView?.closeVC(animated: true) {
                                                        self?.onPaymentCompletionHandler?(.failure(error))
                                                    }
                                                }
                                            }
                                        })

                                        self.acquiringView?.onTouchButtonPay = { [weak self] in
                                            if let cardRequisites = self?.acquiringView?.cardRequisites() {
                                                self?.finishPay(cardRequisites: cardRequisites, paymentId: chargePaymentId, infoEmail: self?.acquiringView?.infoEmail())
                                            }
                                        }
                                    }
                                }
                            } else {
                                DispatchQueue.main.async { [weak self] in
                                    if self?.acquiringView != nil {
                                        self?.acquiringView?.closeVC(animated: true, completion: {
                                            self?.onPaymentCompletionHandler?(.failure(error))
                                        })
                                    } else {
                                        self?.onPaymentCompletionHandler?(.failure(error))
                                    }
                                }
                            }
                        } // chargeResponse
                    }) // charge finish
                }

            case let .failure(error):
                self.paymentInitResponseData = nil
                DispatchQueue.main.async { [weak self] in
                    if self?.acquiringView != nil {
                        self?.acquiringView?.closeVC(animated: true, completion: {
                            self?.onPaymentCompletionHandler?(.failure(error))
                        })
                    } else {
                        self?.onPaymentCompletionHandler?(.failure(error))
                    }
                }
            } // switch initResponse
        } // acquiringSdk.paymentInit
    } // startChargeWith

    // MARK: FinishPay & Finish Authorize

    private func finishPay(cardRequisites: PaymentSourceData, paymentId: Int64, infoEmail: String?) {
        var requestData = PaymentFinishRequestData(paymentId: paymentId, paymentSource: cardRequisites)
        requestData.setInfoEmail(infoEmail)
        acquiringView?.changedStatus(.paymentWaiting(status: nil))

        let completion = onPaymentCompletionHandler
        check3dsVersionAndFinishAuthorize(requestData: requestData) { [weak self] response in
            switch response {
            case let .success(paymentResponse):
                DispatchQueue.main.async { [weak self] in
                    if let view = self?.acquiringView {
                        view.closeVC(animated: true) {
                            completion?(.success(paymentResponse))
                        }
                    } else {
                        completion?(.success(paymentResponse))
                    }
                }

            case let .failure(error):
                DispatchQueue.main.async { [weak self] in
                    if let view = self?.acquiringView {
                        view.closeVC(animated: true) {
                            completion?(.failure(error))
                        }
                    } else {
                        completion?(.failure(error))
                    }
                }
            }
        }
    }

    private func finishAuthorize(requestData: PaymentFinishRequestData, treeDSmessageVersion: String, completionHandler: @escaping PaymentCompletionHandler) {
        _ = acquiringSdk.paymentFinish(data: requestData, completionHandler: { response in
            switch response {
            case let .success(finishResult):
                switch finishResult.responseStatus {
                case let .needConfirmation3DS(confirmation3DSData):
                    DispatchQueue.main.async {
                        self.on3DSCheckingCompletionHandler = { response in
                            completionHandler(response)
                        }

                        self.present3DSChecking(with: confirmation3DSData, presenter: self.acquiringView) { [weak self] in
                            self?.cancelPayment()
                        }
                    }

                case let .needConfirmation3DSACS(confirmation3DSDataACS):
                    DispatchQueue.main.async {
                        self.on3DSCheckingCompletionHandler = { response in
                            completionHandler(response)
                        }

                        self.present3DSCheckingACS(with: confirmation3DSDataACS, messageVersion: treeDSmessageVersion, presenter: self.acquiringView) { [weak self] in
                            self?.cancelPayment()
                        }
                    }
                case let .needConfirmation3DS2AppBased(appBasedData):
                    self.tdsController.completionHandler = { response in
                        completionHandler(response)
                    }
                    self.tdsController.cancelHandler = { [weak self] in
                        if self?.acquiringView != nil {
                            self?.acquiringView?.closeVC(animated: true, completion: {
                                self?.cancelPayment()
                            })
                        } else {
                            self?.cancelPayment()
                        }
                    }
                    
                    self.tdsController.doChallenge(with: appBasedData)
                case let .done(response):
                    completionHandler(.success(response))

                case .unknown:
<<<<<<< HEAD
                    let error = NSError(domain: finishResult.errorMessage ?? L10n.TinkoffAcquiring.Unknown.Response.status,
=======
                    let error = NSError(domain: finishResult.errorMessage ?? Loc.TinkoffAcquiring.Unknown.Response.status,
>>>>>>> 26344e20
                                        code: finishResult.errorCode,
                                        userInfo: nil)

                    completionHandler(.failure(error))
                } // case .success

            case let .failure(error):
                if (error as NSError).code == 106 {
                    if let paymentInitData = self.startPaymentInitData {
                        DispatchQueue.main.async {
                            self.paymentTryAgainWith3dsV1(paymentInitData) { response in
                                completionHandler(response)
                            }
                        }
                    }
                } else {
                    completionHandler(.failure(error))
                }
            } // switch response
        }) // paymentFinish
    }

    private func check3dsVersionAndFinishAuthorize(requestData: PaymentFinishRequestData, completionHandler: @escaping PaymentCompletionHandler) {
        _ = acquiringSdk.check3dsVersion(data: requestData, completionHandler: { checkResponse in
            switch checkResponse {
            case let .success(checkResult):
                var finistRequestData = requestData
                // сбор информации для прохождения 3DS v2
                if let tdsServerTransID = checkResult.tdsServerTransID, let threeDSMethodURL = checkResult.threeDSMethodURL {
                    
                    if self.shouldUseAppBasedThreeDSFlow {
                        self.startAppBasedFlow(checkResult: checkResult,
                                               finishRequestData: finistRequestData,
                                               completionHandler: completionHandler)
                        return
                    } else {
                        // вызываем web view для проверки девайса
                        self.threeDSMethodCheckURL(tdsServerTransID: tdsServerTransID, threeDSMethodURL: threeDSMethodURL, notificationURL: self.acquiringSdk.confirmation3DSCompleteV2URL().absoluteString, presenter: self.acquiringView)
                        // собираем информацию о девайсе
                        let screenSize = UIScreen.main.bounds.size
                        let deviceInfo = DeviceInfoParams(cresCallbackUrl: self.acquiringSdk.confirmation3DSTerminationV2URL().absoluteString,
                                                          languageId: self.acquiringSdk.languageKey?.rawValue ?? "ru",
                                                          screenWidth: Int(screenSize.width),
                                                          screenHeight: Int(screenSize.height))
                        finistRequestData.setDeviceInfo(info: deviceInfo)
                        finistRequestData.setThreeDSVersion(checkResult.version)
                        finistRequestData.setIpAddress(self.acquiringSdk.networkIpAddress())
                    }
                }
                
                // завершаем оплату
                self.finishAuthorize(requestData: finistRequestData, treeDSmessageVersion: checkResult.version) { finishResponse in
                    completionHandler(finishResponse)
                }
            case let .failure(error):
                completionHandler(.failure(error))
            }
        })
    }
    
    private func startAppBasedFlow(checkResult: Check3dsVersionResponse,
                                   finishRequestData: PaymentFinishRequestData,
                                   completionHandler: @escaping PaymentCompletionHandler) {
        guard let paymentSystem = checkResult.paymentSystem else {
            finishAuthorize(requestData: finishRequestData, treeDSmessageVersion: checkResult.version) { finishResponse in
                completionHandler(finishResponse)
            }
            return
        }
        
        tdsController.enrichRequestDataWithAuthParams(with: paymentSystem,
                                                      messageVersion: checkResult.version,
                                                      finishRequestData: finishRequestData) { [weak self] result in
            do {
                self?.finishAuthorize(requestData: try result.get(),
                                     treeDSmessageVersion: checkResult.version,
                                     completionHandler: completionHandler)
            } catch {
                completionHandler(.failure(error))
            }
        }
    }
    
    private func threeDSMethodCheckURL(tdsServerTransID: String, threeDSMethodURL: String, notificationURL: String, presenter: AcquiringView?) {
            let urlData = Checking3DSURLData(tdsServerTransID: tdsServerTransID, threeDSMethodURL: threeDSMethodURL, notificationURL: notificationURL)
            guard let request = try? acquiringSdk.createChecking3DSURL(data: urlData) else {
                return
            }

            DispatchQueue.main.async {
                if presenter != nil {
                    presenter?.checkDeviceFor3DSData(with: request)
                } else {
                    self.webViewFor3DSChecking = WKWebView()
                    self.webViewFor3DSChecking?.load(request)
                }
            }
        }

    private func cancelPayment() {
        if let paymentInitResponseData = paymentInitResponseData {
            let paymentResponse = PaymentStatusResponse(success: false,
                                                        errorCode: 0,
                                                        errorMessage: nil,
                                                        orderId: paymentInitResponseData.orderId,
                                                        paymentId: paymentInitResponseData.paymentId,
                                                        amount: paymentInitResponseData.amount,
                                                        status: .cancelled)
            onPaymentCompletionHandler?(.success(paymentResponse))
        } else {
            let paymentCanceledResponse = PaymentStatusResponse(success: false,
                                                                errorCode: 0,
<<<<<<< HEAD
                                                                errorMessage: L10n.TinkoffAcquiring.Alert.Message.addingCardCancel,
=======
                                                                errorMessage: Loc.TinkoffAcquiring.Alert.Message.addingCardCancel,
>>>>>>> 26344e20
                                                                orderId: "",
                                                                paymentId: 0,
                                                                amount: 0,
                                                                status: .cancelled)
            onPaymentCompletionHandler?(.success(paymentCanceledResponse))
        }
    }

    private func cancelAddCard() {
        onRandomAmountCheckingAddCardCompletionHandler?(.success(AddCardStatusResponse(success: false, errorCode: 0)))
    }

    fileprivate func presentWebView(on _: AcquiringView?, load request: URLRequest, onCancel: @escaping (() -> Void)) {
        let viewController = WebViewController(nibName: "WebViewController", bundle: .uiResources)
        webViewController = viewController
        viewController.onCancel = { [weak self] in
            if self?.acquiringView != nil {
                self?.acquiringView?.closeVC(animated: true) {
                    onCancel()
                }
            } else {
                onCancel()
            }
        }

        let onPresenting = {
            viewController.webView.navigationDelegate = self
            viewController.webView.load(request)
        }
        
        let navigationController = UINavigationController(rootViewController: viewController)
        presentingViewController?.presentOnTop(viewController: navigationController,
                                               animated: true,
                                               completion: {
                                                onPresenting()
                                               })
    }

    private func present3DSChecking(with data: Confirmation3DSData, presenter: AcquiringView?, onCancel: @escaping (() -> Void)) {
        guard let request = try? acquiringSdk.createConfirmation3DSRequest(data: data) else {
            return
        }

        presentWebView(on: presenter, load: request, onCancel: onCancel)
    }

    private func present3DSCheckingACS(with data: Confirmation3DSDataACS, messageVersion: String, presenter: AcquiringView?, onCancel: @escaping (() -> Void)) {
        guard let request = try? acquiringSdk.createConfirmation3DSRequestACS(data: data, messageVersion: messageVersion) else {
            return
        }

        presentWebView(on: presenter, load: request, onCancel: onCancel)
    }

    private func presentRandomAmountChecking(with requestKey: String, presenter _: AcquiringView?, alertViewHelper: AcquiringAlertViewProtocol?, onCancel: @escaping (() -> Void)) {
        let viewController = RandomAmounCheckingViewController(nibName: "RandomAmounCheckingViewController", bundle: .uiResources)

        viewController.onCancel = {
            onCancel()
        }

        viewController.completeHandler = { [weak self, weak viewController] value in
            viewController?.viewWaiting.isHidden = false
            self?.acquiringSdk.checkRandomAmount(value, requestKey: requestKey) { response in
                DispatchQueue.main.async {
                    viewController?.viewWaiting.isHidden = true
                    switch response {
                    case .success:
                        viewController?.onCancel = nil
                        viewController?.dismiss(animated: true, completion: {
                            self?.onRandomAmountCheckingAddCardCompletionHandler?(response)
                        })
                    case let .failure(error):
                        viewController?.dismiss(animated: true, completion: {
<<<<<<< HEAD
                            let alertTitle = L10n.TinkoffAcquiring.Alert.Title.error
=======
                            let alertTitle = Loc.TinkoffAcquiring.Alert.Title.error
>>>>>>> 26344e20
                            if let alert = alertViewHelper?.presentAlertView(alertTitle, message: error.localizedDescription, dismissCompletion: nil) {
                                self?.presentingViewController?.presentOnTop(viewController: alert, animated: true)
                            } else {
                                if let topViewControllerInStack = self?.presentingViewController?.topPresentedViewControllerOrSelfIfNotPresenting {
                                    AcquiringAlertViewController.create().present(on: topViewControllerInStack, title: alertTitle)
                                }
                            }
                        })
                    }
                }
            }
        }
        
        let navigationController = UINavigationController(rootViewController: viewController)
        presentingViewController?.presentOnTop(viewController: navigationController,
                                               animated: true)
    }
}

extension AcquiringUISDK: CardListDataSourceStatusListener {
    // MARK: CardListDataSourceStatusListener

    public func cardsListUpdated(_ status: FetchStatus<[PaymentCard]>) {
        cardsListView?.cardsListUpdated(status)
        acquiringView?.cardsListUpdated(status)
    }
}

extension AcquiringUISDK: AcquiringCardListDataSourceDelegate {
    func getCardListNumberOfCards() -> Int {
        return cardListDataProvider!.count()
    }
    
    func getCardListFetchStatus() -> FetchStatus<[PaymentCard]> {
        return cardListDataProvider!.fetchStatus
    }
    
    func getCardListCard(at index: Int) -> PaymentCard {
        return cardListDataProvider!.item(at: index)
    }
    
    func getCardListCard(with cardId: String) -> PaymentCard? {
        return cardListDataProvider!.item(with: cardId)
    }
    
    func getCardListCard(with parentPaymentId: Int64) -> PaymentCard? {
        return cardListDataProvider!.item(with: parentPaymentId)
    }
    
    func getAllCards() -> [PaymentCard] {
        return cardListDataProvider!.allItems()
    }
    
    func cardListReload() {
        cardListDataProvider!.update()
    }
    
    func cardListToDeactivateCard(at index: Int,
                                  startHandler: (() -> Void)?,
                                  completion: ((PaymentCard?) -> Void)?) {
        let card = cardListDataProvider!.item(at: index)
        cardListDataProvider!.deactivateCard(cardId: card.cardId, startHandler: {
            startHandler?()
        }) { card in
            completion?(card)
        }
    }
    
    func cardListToAddCard(number: String,
                           expDate: String,
                           cvc: String,
                           addCardViewPresenter: AcquiringView,
                           alertViewHelper: AcquiringAlertViewProtocol?,
                           completeHandler: @escaping (Result<PaymentCard?, Error>) -> Void) {
        let checkType: String
        if let value = addCardNeedSetCheckTypeHandler?() {
            checkType = value.rawValue
        } else {
            checkType = PaymentCardCheckType.no.rawValue
        }
        
        cardListDataProvider!.addCard(number: number,
                                      expDate: expDate,
                                      cvc: cvc,
                                      checkType: checkType,
                                      confirmationHandler: { confirmationResponse, confirmationComplete in
                                        DispatchQueue.main.async { [weak self] in
                                            self?.checkConfirmAddCard(confirmationResponse, presenter: addCardViewPresenter, alertViewHelper: alertViewHelper, confirmationComplete)
                                        }
                                      },
                                      completeHandler: { response in
                                        DispatchQueue.main.async {
                                            completeHandler(response)
                                        }
                                      })
    }
    
    func presentAddCard(on presentingViewController: UIViewController,
                        customerKey: String,
                        configuration: AcquiringViewConfiguration,
                        completeHandler: @escaping (Result<PaymentCard?, Error>) -> Void) {

        self.presentingViewController = presentingViewController
        acquiringViewConfiguration = configuration

        setupCardListDataProvider(for: customerKey)

        // create
        let modalViewController = AddNewCardViewController(nibName: "PopUpViewContoller", bundle: .uiResources)
        
        // вызов setupCardListDataProvider ранее гарантирует, что cardListDataProvider будет не nil, поэтому мы можем
        // передать AcquiringUISDK как cardListDataSourceDelegate, иначе при вызове методов протокола AcquiringCardListDataSourceDelegate
        // будет краш из-за того, что там необходим force unwrap
        // TODO: Отрефачить эту историю!
        modalViewController.cardListDataSourceDelegate = self
        modalViewController.scanerDataSource = configuration.scaner
        modalViewController.alertViewHelper = configuration.alertViewHelper
        modalViewController.style = .init(addCardButtonStyle: style.bigButtonStyle)

        modalViewController.completeHandler = { result in
            completeHandler(result)
        }

        // present
        let presentationController = PullUpPresentationController(presentedViewController: modalViewController, presenting: presentingViewController)
        modalViewController.transitioningDelegate = presentationController
        presentingViewController.present(modalViewController, animated: true, completion: {
            _ = presentationController
        })
    }
    
    // MARK: AcquiringPaymentCardLidtDataSourceDelegate
    
    public enum SDKError: Error {
        case noCustomerKey
    }
    
    private func getCardListDataProvider() throws -> CardListDataProvider {
        guard let cardListDataProvider = self.cardListDataProvider else {
            throw SDKError.noCustomerKey
        }
        return cardListDataProvider
    }

    public func customerKey() throws -> String {
        return try getCardListDataProvider().customerKey
    }

    public func cardListNumberOfCards() throws -> Int {
        return try getCardListDataProvider().count()
    }

    public func cardListFetchStatus() throws -> FetchStatus<[PaymentCard]> {
        return try getCardListDataProvider().fetchStatus
    }

    public func cardListCard(at index: Int) throws -> PaymentCard {
        return try getCardListDataProvider().item(at: index)
    }

    public func cardListCard(with cardId: String) throws -> PaymentCard? {
        return try getCardListDataProvider().item(with: cardId)
    }

    public func cardListCard(with parentPaymentId: Int64) throws -> PaymentCard? {
        return try getCardListDataProvider().item(with: parentPaymentId)
    }
    
    public func allCards() throws -> [PaymentCard] {
        return try getCardListDataProvider().allItems()
    }

    public func cardListReloadData() throws {
        return try getCardListDataProvider().update()
    }

    public func cardListDeactivateCard(at index: Int, startHandler: (() -> Void)?, completion: ((Result<PaymentCard?, Error>) -> Void)?) {
        do {
            let cardListProvider = try getCardListDataProvider()
            let card = cardListProvider.item(at: index)
            cardListProvider.deactivateCard(cardId: card.cardId, startHandler: {
                startHandler?()
            }) { card in
                completion?(.success(card))
            }
        } catch {
            completion?(.failure(error))
        }
    }

    private func checkConfirmAddCard(_ confirmationResponse: FinishAddCardResponse, presenter: AcquiringView, alertViewHelper: AcquiringAlertViewProtocol?, _ confirmationComplete: @escaping (Result<AddCardStatusResponse, Error>) -> Void) {
        switch confirmationResponse.responseStatus {
        case let .needConfirmation3DS(confirmation3DSData):
            on3DSCheckingAddCardCompletionHandler = { response in
                confirmationComplete(response)
            }

            present3DSChecking(with: confirmation3DSData, presenter: presenter) { [weak self] in
                self?.cancelAddCard()
            }

        case let .needConfirmation3DSACS(confirmation3DSDataACS):
            on3DSCheckingAddCardCompletionHandler = { response in
                confirmationComplete(response)
            }

            present3DSCheckingACS(with: confirmation3DSDataACS, messageVersion: "1.0", presenter: presenter) { [weak self] in
                self?.cancelAddCard()
            }

        case let .needConfirmationRandomAmount(requestKey):
            onRandomAmountCheckingAddCardCompletionHandler = { response in
                confirmationComplete(response)
            }

            presentRandomAmountChecking(with: requestKey, presenter: presenter, alertViewHelper: alertViewHelper) { [weak self] in
                self?.cancelAddCard()
            }

        case let .done(response):
            confirmationComplete(.success(response))

        case .unknown:
<<<<<<< HEAD
            let error = NSError(domain: confirmationResponse.errorMessage ?? L10n.TinkoffAcquiring.Unknown.Response.status,
=======
            let error = NSError(domain: confirmationResponse.errorMessage ?? Loc.TinkoffAcquiring.Unknown.Response.status,
>>>>>>> 26344e20
                                code: confirmationResponse.errorCode, userInfo: nil)

            confirmationComplete(.failure(error))
        }
    }

    func cardListAddCard(number: String, expDate: String, cvc: String, addCardViewPresenter: AcquiringView, alertViewHelper: AcquiringAlertViewProtocol?, completeHandler: @escaping (_ result: Result<PaymentCard?, Error>) -> Void) {
        
        do {
            let cardListDataProvider = try getCardListDataProvider()
            let checkType: PaymentCardCheckType = addCardNeedSetCheckTypeHandler?() ?? .no

            cardListDataProvider.addCard(
                number: number,
                expDate: expDate,
                cvc: cvc,
                checkType: checkType.rawValue,
                confirmationHandler: { [weak self] confirmationResponse, confirmationComplete in
                    DispatchQueue.main.async {
                        self?.checkConfirmAddCard(
                           confirmationResponse,
                           presenter: addCardViewPresenter,
                           alertViewHelper: alertViewHelper,
                           confirmationComplete
                        )
                    }
                 },
                completeHandler: { response in
                     DispatchQueue.main.async {
                         completeHandler(response)
                     }
                 })
        } catch {
            completeHandler(.failure(error))
        }
    }

    public func presentCardList(
        on presentingViewController: UIViewController,
        customerKey: String,
        configuration: AcquiringViewConfiguration
    ) {

        if acquiringViewConfiguration == nil {
            acquiringViewConfiguration = configuration
        }

        if self.presentingViewController == nil {
            self.presentingViewController = presentingViewController
        }

        let cardListProvider = resolveCardListDataProvider(customerKey: customerKey)

        let (view, module) = cardListAssembly.cardsPresentingModule(
            cardListProvider: cardListProvider,
            configuration: configuration
        )

        module.onAddNewCardTap = { [weak view, weak module] in
            guard let view = view else { return }

            self.presentAddCardView(
                on: view,
                customerKey: customerKey,
                configuration: configuration,
                completeHandler: { module?.addingNewCard(completedWith: $0) }
            )
        }

        let navigationController = UINavigationController(rootViewController: view)
        presentingViewController.present(navigationController, animated: true)
    }
}

extension AcquiringUISDK: PKPaymentAuthorizationViewControllerDelegate {
    // MARK: PKPaymentAuthorizationViewControllerDelegate

    public func paymentAuthorizationViewControllerDidFinish(_ controller: PKPaymentAuthorizationViewController) {
        controller.dismiss(animated: true) { [weak self] in
            if let result = self?.finishPaymentStatusResponse {
                self?.acquiringView?.closeVC(animated: true) {
                    self?.onPaymentCompletionHandler?(result)
                }
            } else {
                self?.acquiringView?.closeVC(animated: true) {
                    self?.cancelPayment()
                }
            }
        }
    }

    public func paymentAuthorizationViewController(_: PKPaymentAuthorizationViewController,
                                                   didAuthorizePayment payment: PKPayment,
                                                   handler completion: @escaping (PKPaymentAuthorizationResult) -> Void)
    {
        if let paymentId = paymentInitResponseData?.paymentId {
            let paymentDataSource = PaymentSourceData.paymentData(payment.token.paymentData.base64EncodedString())
            let data = PaymentFinishRequestData(paymentId: paymentId,
                                                paymentSource: paymentDataSource,
                                                source: "ApplePay",
                                                route: "ACQ")
            
            finishAuthorize(requestData: data, treeDSmessageVersion: "1") { [weak self] finishResponse in
                switch finishResponse {
                case let .failure(error):
                    DispatchQueue.main.async {
                        completion(PKPaymentAuthorizationResult(status: .failure, errors: [error]))
                    }

                case .success:
                    DispatchQueue.main.async {
                        completion(PKPaymentAuthorizationResult(status: .success, errors: nil))
                    }
                }

                self?.finishPaymentStatusResponse = finishResponse
            } // self.finishAuthorize
        }
    }
}

extension AcquiringUISDK: WKNavigationDelegate {
    // MARK: WKNavigationDelegate

    public func webView(_ webView: WKWebView, didFinish _: WKNavigation!) {
        webView.evaluateJavaScript("document.baseURI") { [weak self] value, error in
            guard error == nil, let stringValue = value as? String else {
                return
            }

            guard stringValue.hasSuffix("cancel.do") == false else {
                self?.webViewController?.onCancel?()
                return
            }

            if stringValue.hasSuffix(self?.acquiringSdk.confirmation3DSTerminationURL().absoluteString ?? "") ||
                stringValue.hasSuffix(self?.acquiringSdk.confirmation3DSTerminationV2URL().absoluteString ?? "")
            {
                webView.evaluateJavaScript("document.getElementsByTagName('pre')[0].innerText") { value, error in
                    // debugPrint("document.getElementsByTagName('pre')[0].innerText = \(value ?? "" )")
                    guard let responseString = value as? String, let data = responseString.data(using: .utf8) else {
                        return
                    }

                    self?.webViewController?.onCancel = nil

                    // decode as a default `AcquiringResponse`
                    guard let acquiringResponse = try? JSONDecoder().decode(AcquiringResponse.self, from: data) else {
                        self?.webViewController?.dismiss(animated: true, completion: { [weak self] in
<<<<<<< HEAD
                            let error = NSError(domain: L10n.TinkoffAcquiring.Unknown.Response.status, code: 0, userInfo: nil)
=======
                            let error = NSError(domain: Loc.TinkoffAcquiring.Unknown.Response.status, code: 0, userInfo: nil)
>>>>>>> 26344e20
                            self?.on3DSCheckingCompletionHandler?(.failure(error))
                            self?.on3DSCheckingAddCardCompletionHandler?(.failure(error))
                        })

                        return
                    }

                    // data  in `AcquiringResponse` format but `Success = 0;` ( `false` )
                    guard acquiringResponse.success else {
<<<<<<< HEAD
                        let error = NSError(domain: acquiringResponse.errorMessage ?? L10n.TinkoffAcquiring.Unknown.Error.status,
=======
                        let error = NSError(domain: acquiringResponse.errorMessage ?? Loc.TinkoffAcquiring.Unknown.Error.status,
>>>>>>> 26344e20
                                            code: acquiringResponse.errorCode,
                                            userInfo: try? acquiringResponse.encode2JSONObject())

                        self?.webViewController?.dismiss(animated: true, completion: { [weak self] in
                            self?.on3DSCheckingCompletionHandler?(.failure(error))
                            self?.on3DSCheckingAddCardCompletionHandler?(.failure(error))
                        })

                        return
                    }

                    // data in `PaymentStatusResponse` format
                    if self?.on3DSCheckingCompletionHandler != nil {
                        guard let responseObject: PaymentStatusResponse = try? JSONDecoder().decode(PaymentStatusResponse.self, from: data) else {
<<<<<<< HEAD
                            let error = NSError(domain: acquiringResponse.errorMessage ?? L10n.TinkoffAcquiring.Unknown.Error.status,
=======
                            let error = NSError(domain: acquiringResponse.errorMessage ?? Loc.TinkoffAcquiring.Unknown.Error.status,
>>>>>>> 26344e20
                                                code: acquiringResponse.errorCode,
                                                userInfo: try? acquiringResponse.encode2JSONObject())

                            self?.webViewController?.dismiss(animated: true, completion: { [weak self] in
                                self?.on3DSCheckingCompletionHandler?(.failure(error))
                            })

                            return
                        }

                        //
                        self?.webViewController?.dismiss(animated: true, completion: { [weak self] in
                            self?.on3DSCheckingCompletionHandler?(.success(responseObject))
                        })
                    }

                    // data in `AddCardStatusResponse` format
                    if self?.on3DSCheckingAddCardCompletionHandler != nil {
                        guard let responseObject: AddCardStatusResponse = try? JSONDecoder().decode(AddCardStatusResponse.self, from: data) else {
<<<<<<< HEAD
                            let error = NSError(domain: acquiringResponse.errorMessage ?? L10n.TinkoffAcquiring.Unknown.Error.status,
=======
                            let error = NSError(domain: acquiringResponse.errorMessage ?? Loc.TinkoffAcquiring.Unknown.Error.status,
>>>>>>> 26344e20
                                                code: acquiringResponse.errorCode,
                                                userInfo: try? acquiringResponse.encode2JSONObject())

                            self?.webViewController?.dismiss(animated: true, completion: { [weak self] in
                                self?.on3DSCheckingAddCardCompletionHandler?(.failure(error))
                            })

                            return
                        }

                        //
                        self?.webViewController?.dismiss(animated: true, completion: { [weak self] in
                            self?.on3DSCheckingAddCardCompletionHandler?(.success(responseObject))
                        })
                    }
                } // getElementsByTagName('pre')
            } // termURL.hasSuffix confirmation3DSTerminationURL
        } // document.baseURI
    } // func webView didFinish
}<|MERGE_RESOLUTION|>--- conflicted
+++ resolved
@@ -476,11 +476,7 @@
         }
 
         presentAcquiringPaymentView(presentingViewController: presentingViewController, customerKey: nil, configuration: configuration) { view in
-<<<<<<< HEAD
-            let viewTitle = L10n.TinkoffAcquiring.View.Title.payQRCode
-=======
             let viewTitle = Loc.TinkoffAcquiring.View.Title.payQRCode
->>>>>>> 26344e20
             view.changedStatus(.initWaiting)
             self.getStaticQRCode { [weak view] response in
                 switch response {
@@ -491,11 +487,7 @@
 
                 case let .failure(error):
                     DispatchQueue.main.async {
-<<<<<<< HEAD
-                        let alertTitle = L10n.TinkoffAcquiring.Alert.Title.error
-=======
                         let alertTitle = Loc.TinkoffAcquiring.Alert.Title.error
->>>>>>> 26344e20
 
                         if let alert = configuration.alertViewHelper?.presentAlertView(alertTitle, message: error.localizedDescription, dismissCompletion: nil) {
                             view?.closeVC(animated: true) {
@@ -699,11 +691,7 @@
     private func presentApplePayActivity(_ request: PKPaymentRequest) {
         guard let viewController = PKPaymentAuthorizationViewController(paymentRequest: request) else {
             acquiringView?.closeVC(animated: true) {
-<<<<<<< HEAD
-                let error = NSError(domain: L10n.TinkoffAcquiring.Unknown.Response.status,
-=======
                 let error = NSError(domain: Loc.TinkoffAcquiring.Unknown.Response.status,
->>>>>>> 26344e20
                                     code: 0,
                                     userInfo: nil)
 
@@ -736,11 +724,7 @@
                         if UIApplication.shared.canOpenURL(url) {
                             UIApplication.shared.open(url, options: [:]) { _ in
                                 self?.sbpWaitingIncominPayment(paymentId: paymentId, source: qrCodeResponse.qrCodeData, sourceType: paymentInvoiceSource)
-<<<<<<< HEAD
-                                self?.acquiringView?.changedStatus(.paymentWaitingSBPUrl(url: qrCodeResponse.qrCodeData, status: L10n.TinkoffAcquiring.Text.Status.selectingPaymentSource))
-=======
                                 self?.acquiringView?.changedStatus(.paymentWaitingSBPUrl(url: qrCodeResponse.qrCodeData, status: Loc.TinkoffAcquiring.Text.Status.selectingPaymentSource))
->>>>>>> 26344e20
                             }
                         } else {
                             let activityViewController = UIActivityViewController(activityItems: [url], applicationActivities: [])
@@ -751,11 +735,7 @@
                             }
 
                             self?.acquiringView?.presentVC(activityViewController, animated: true, completion: {
-<<<<<<< HEAD
-                                self?.acquiringView?.changedStatus(.paymentWaitingSBPUrl(url: qrCodeResponse.qrCodeData, status: L10n.TinkoffAcquiring.Text.Status.selectingPaymentSource))
-=======
                                 self?.acquiringView?.changedStatus(.paymentWaitingSBPUrl(url: qrCodeResponse.qrCodeData, status: Loc.TinkoffAcquiring.Text.Status.selectingPaymentSource))
->>>>>>> 26344e20
                             })
                         }
                     } else {
@@ -768,11 +748,7 @@
                 DispatchQueue.main.async {
                     self?.acquiringView?.changedStatus(.error(error))
 
-<<<<<<< HEAD
-                    let alertTitle = L10n.TinkoffAcquiring.Alert.Title.error
-=======
                     let alertTitle = Loc.TinkoffAcquiring.Alert.Title.error
->>>>>>> 26344e20
                     if let alert = configuration.alertViewHelper?.presentAlertView(alertTitle, message: error.localizedDescription, dismissCompletion: nil) {
                         self?.presentingViewController?.present(alert, animated: true, completion: {
                             //
@@ -807,15 +783,9 @@
         }
 
         if sourceType == .url {
-<<<<<<< HEAD
-            acquiringView?.changedStatus(.paymentWaitingSBPUrl(url: source, status: L10n.TinkoffAcquiring.Text.Status.waitingPayment))
-        } else {
-            acquiringView?.changedStatus(.paymentWaitingSBPQrCode(qrCode: source, status: L10n.TinkoffAcquiring.Text.Status.waitingPayment))
-=======
             acquiringView?.changedStatus(.paymentWaitingSBPUrl(url: source, status: Loc.TinkoffAcquiring.Text.Status.waitingPayment))
         } else {
             acquiringView?.changedStatus(.paymentWaitingSBPQrCode(qrCode: source, status: Loc.TinkoffAcquiring.Text.Status.waitingPayment))
->>>>>>> 26344e20
         }
 
         checkPaymentStatus?.fetchStatus(completionStatus: completionStatus)
@@ -1239,11 +1209,7 @@
                     completionHandler(.success(response))
 
                 case .unknown:
-<<<<<<< HEAD
-                    let error = NSError(domain: finishResult.errorMessage ?? L10n.TinkoffAcquiring.Unknown.Response.status,
-=======
                     let error = NSError(domain: finishResult.errorMessage ?? Loc.TinkoffAcquiring.Unknown.Response.status,
->>>>>>> 26344e20
                                         code: finishResult.errorCode,
                                         userInfo: nil)
 
@@ -1356,11 +1322,7 @@
         } else {
             let paymentCanceledResponse = PaymentStatusResponse(success: false,
                                                                 errorCode: 0,
-<<<<<<< HEAD
-                                                                errorMessage: L10n.TinkoffAcquiring.Alert.Message.addingCardCancel,
-=======
                                                                 errorMessage: Loc.TinkoffAcquiring.Alert.Message.addingCardCancel,
->>>>>>> 26344e20
                                                                 orderId: "",
                                                                 paymentId: 0,
                                                                 amount: 0,
@@ -1435,11 +1397,7 @@
                         })
                     case let .failure(error):
                         viewController?.dismiss(animated: true, completion: {
-<<<<<<< HEAD
-                            let alertTitle = L10n.TinkoffAcquiring.Alert.Title.error
-=======
                             let alertTitle = Loc.TinkoffAcquiring.Alert.Title.error
->>>>>>> 26344e20
                             if let alert = alertViewHelper?.presentAlertView(alertTitle, message: error.localizedDescription, dismissCompletion: nil) {
                                 self?.presentingViewController?.presentOnTop(viewController: alert, animated: true)
                             } else {
@@ -1663,11 +1621,7 @@
             confirmationComplete(.success(response))
 
         case .unknown:
-<<<<<<< HEAD
-            let error = NSError(domain: confirmationResponse.errorMessage ?? L10n.TinkoffAcquiring.Unknown.Response.status,
-=======
             let error = NSError(domain: confirmationResponse.errorMessage ?? Loc.TinkoffAcquiring.Unknown.Response.status,
->>>>>>> 26344e20
                                 code: confirmationResponse.errorCode, userInfo: nil)
 
             confirmationComplete(.failure(error))
@@ -1817,11 +1771,7 @@
                     // decode as a default `AcquiringResponse`
                     guard let acquiringResponse = try? JSONDecoder().decode(AcquiringResponse.self, from: data) else {
                         self?.webViewController?.dismiss(animated: true, completion: { [weak self] in
-<<<<<<< HEAD
-                            let error = NSError(domain: L10n.TinkoffAcquiring.Unknown.Response.status, code: 0, userInfo: nil)
-=======
                             let error = NSError(domain: Loc.TinkoffAcquiring.Unknown.Response.status, code: 0, userInfo: nil)
->>>>>>> 26344e20
                             self?.on3DSCheckingCompletionHandler?(.failure(error))
                             self?.on3DSCheckingAddCardCompletionHandler?(.failure(error))
                         })
@@ -1831,11 +1781,7 @@
 
                     // data  in `AcquiringResponse` format but `Success = 0;` ( `false` )
                     guard acquiringResponse.success else {
-<<<<<<< HEAD
-                        let error = NSError(domain: acquiringResponse.errorMessage ?? L10n.TinkoffAcquiring.Unknown.Error.status,
-=======
                         let error = NSError(domain: acquiringResponse.errorMessage ?? Loc.TinkoffAcquiring.Unknown.Error.status,
->>>>>>> 26344e20
                                             code: acquiringResponse.errorCode,
                                             userInfo: try? acquiringResponse.encode2JSONObject())
 
@@ -1850,11 +1796,7 @@
                     // data in `PaymentStatusResponse` format
                     if self?.on3DSCheckingCompletionHandler != nil {
                         guard let responseObject: PaymentStatusResponse = try? JSONDecoder().decode(PaymentStatusResponse.self, from: data) else {
-<<<<<<< HEAD
-                            let error = NSError(domain: acquiringResponse.errorMessage ?? L10n.TinkoffAcquiring.Unknown.Error.status,
-=======
                             let error = NSError(domain: acquiringResponse.errorMessage ?? Loc.TinkoffAcquiring.Unknown.Error.status,
->>>>>>> 26344e20
                                                 code: acquiringResponse.errorCode,
                                                 userInfo: try? acquiringResponse.encode2JSONObject())
 
@@ -1874,11 +1816,7 @@
                     // data in `AddCardStatusResponse` format
                     if self?.on3DSCheckingAddCardCompletionHandler != nil {
                         guard let responseObject: AddCardStatusResponse = try? JSONDecoder().decode(AddCardStatusResponse.self, from: data) else {
-<<<<<<< HEAD
-                            let error = NSError(domain: acquiringResponse.errorMessage ?? L10n.TinkoffAcquiring.Unknown.Error.status,
-=======
                             let error = NSError(domain: acquiringResponse.errorMessage ?? Loc.TinkoffAcquiring.Unknown.Error.status,
->>>>>>> 26344e20
                                                 code: acquiringResponse.errorCode,
                                                 userInfo: try? acquiringResponse.encode2JSONObject())
 
