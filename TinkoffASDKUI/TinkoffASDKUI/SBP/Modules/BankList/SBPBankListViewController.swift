--- conflicted
+++ resolved
@@ -119,15 +119,9 @@
 
 private extension SBPBankListViewController {
     func setup() {
-<<<<<<< HEAD
-        customView.headerView.titleLabel.text = L10n.Sbp.BanksList.Header.title
-        customView.headerView.subtitleLabel.text = L10n.Sbp.BanksList.Header.subtitle
-        customView.continueButton.setTitle(L10n.Sbp.BanksList.Button.title, for: .normal)
-=======
         customView.headerView.titleLabel.text = Loc.Sbp.BanksList.Header.title
         customView.headerView.subtitleLabel.text = Loc.Sbp.BanksList.Header.subtitle
         customView.continueButton.setTitle(Loc.Sbp.BanksList.Button.title, for: .normal)
->>>>>>> 26344e20
         
         customView.continueButton.isEnabled = customView.tableView.indexPathForSelectedRow != nil
         customView.continueButton.addTarget(self,
@@ -247,11 +241,7 @@
                 self?.handleBankApplicationOpen(result: result)
             })
         } catch {
-<<<<<<< HEAD
-            showAlert?(L10n.Sbp.OpenApplication.error,
-=======
             showAlert?(Loc.Sbp.OpenApplication.error,
->>>>>>> 26344e20
                        nil,
                        SBPPaymentError.failedToOpenBankApp(bank))
         }
@@ -259,22 +249,13 @@
     
     func handleBankApplicationOpen(result: Bool) {
         guard result else { return }
-<<<<<<< HEAD
-        didStartLoading?(L10n.Sbp.LoadingStatus.title)
-=======
         didStartLoading?(Loc.Sbp.LoadingStatus.title)
->>>>>>> 26344e20
     }
     
     func handleError(_ error: Error) {
         DispatchQueue.main.async {
-<<<<<<< HEAD
-            let alertTitle = L10n.Sbp.Error.title
-            let alertDescription = L10n.Sbp.Error.description
-=======
             let alertTitle = Loc.Sbp.Error.title
             let alertDescription = Loc.Sbp.Error.description
->>>>>>> 26344e20
             
             self.showAlert?(alertTitle,
                             alertDescription,
