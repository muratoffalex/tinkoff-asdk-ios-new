//
//
//  SBPNoAvailableBanksViewController.swift
//
//  Copyright (c) 2021 Tinkoff Bank
//
//  Licensed under the Apache License, Version 2.0 (the "License");
//  you may not use this file except in compliance with the License.
//  You may obtain a copy of the License at
//
//   http://www.apache.org/licenses/LICENSE-2.0
//
//  Unless required by applicable law or agreed to in writing, software
//  distributed under the License is distributed on an "AS IS" BASIS,
//  WITHOUT WARRANTIES OR CONDITIONS OF ANY KIND, either express or implied.
//  See the License for the specific language governing permissions and
//  limitations under the License.
//


import UIKit
import TinkoffASDKCore

final class SBPNoAvailableBanksViewController: UIViewController, CustomViewLoadable {
    typealias CustomView = SBPNoAvailableBanksView
    
    private let style: SBPNoAvailableBanksView.Style
    private let urlOpener: URLOpener
    private let paymentStatusResponse: PaymentStatusResponse
    private let completionHandler: PaymentCompletionHandler?
    
    init(style: SBPNoAvailableBanksView.Style,
         urlOpener: URLOpener,
         paymentStatusResponse: PaymentStatusResponse,
         completionHandler: PaymentCompletionHandler? = nil) {
        self.style = style
        self.urlOpener = urlOpener
        self.paymentStatusResponse = paymentStatusResponse
        self.completionHandler = completionHandler
        super.init(nibName: nil, bundle: nil)
    }
    
    required init?(coder: NSCoder) {
        fatalError("init(coder:) has not been implemented")
    }
    
    override func loadView() {
        view = SBPNoAvailableBanksView(style: style)
    }
    
    override func viewDidLoad() {
        super.viewDidLoad()
        setup()
    }
}

private extension SBPNoAvailableBanksViewController {
    func setup() {
        customView.imageView.image = Asset.Sbp.emptyBanks.image
        setupLocalization()
        setupButtons()
        setupNavigationButton()
    }
    
    func setupLocalization() {
<<<<<<< HEAD
        customView.titleLabel.text = L10n.Sbp.EmptyBanks.title
        customView.descriptionLabel.text = L10n.Sbp.EmptyBanks.description
        customView.confirmButton.setTitle(L10n.Sbp.EmptyBanks.ConfirmationButton.title, for: .normal)
        customView.informationButton.setTitle(L10n.Sbp.EmptyBanks.InformationButton.title, for: .normal)
=======
        customView.titleLabel.text = Loc.Sbp.EmptyBanks.title
        customView.descriptionLabel.text = Loc.Sbp.EmptyBanks.description
        customView.confirmButton.setTitle(Loc.Sbp.EmptyBanks.ConfirmationButton.title, for: .normal)
        customView.informationButton.setTitle(Loc.Sbp.EmptyBanks.InformationButton.title, for: .normal)
>>>>>>> 26344e20
    }
    
    func setupButtons() {
        customView.confirmButton.addTarget(self,
                                           action: #selector(close),
                                           for: .touchUpInside)
        
        customView.informationButton.addTarget(self,
                                               action: #selector(openInformation),
                                               for: .touchUpInside)
    }
    
    func setupNavigationButton() {
        let closeButton: UIBarButtonItem
        if #available(iOS 13.0, *) {
            closeButton = UIBarButtonItem(barButtonSystemItem: .close,
                                          target: self,
                                          action: #selector(close))
        } else {
<<<<<<< HEAD
            closeButton = UIBarButtonItem(title: L10n.TinkoffAcquiring.Button.close,
=======
            closeButton = UIBarButtonItem(title: Loc.TinkoffAcquiring.Button.close,
>>>>>>> 26344e20
                                          style: .done,
                                          target: self,
                                          action: #selector(close))
        }
        navigationItem.rightBarButtonItem = closeButton
    }
    
    @objc func close() {
        dismiss(animated: true, completion: { [weak self] in
            guard let self = self else { return }
            self.completionHandler?(.success(self.paymentStatusResponse))
        })
    }
    
    @objc func openInformation() {
        urlOpener.openUrl(.informationURL)
    }
}

private extension URL {
    static var informationURL: URL {
        URL(string: "https://sbp.nspk.ru/participants/")!
    }
}<|MERGE_RESOLUTION|>--- conflicted
+++ resolved
@@ -63,17 +63,10 @@
     }
     
     func setupLocalization() {
-<<<<<<< HEAD
-        customView.titleLabel.text = L10n.Sbp.EmptyBanks.title
-        customView.descriptionLabel.text = L10n.Sbp.EmptyBanks.description
-        customView.confirmButton.setTitle(L10n.Sbp.EmptyBanks.ConfirmationButton.title, for: .normal)
-        customView.informationButton.setTitle(L10n.Sbp.EmptyBanks.InformationButton.title, for: .normal)
-=======
         customView.titleLabel.text = Loc.Sbp.EmptyBanks.title
         customView.descriptionLabel.text = Loc.Sbp.EmptyBanks.description
         customView.confirmButton.setTitle(Loc.Sbp.EmptyBanks.ConfirmationButton.title, for: .normal)
         customView.informationButton.setTitle(Loc.Sbp.EmptyBanks.InformationButton.title, for: .normal)
->>>>>>> 26344e20
     }
     
     func setupButtons() {
@@ -93,11 +86,7 @@
                                           target: self,
                                           action: #selector(close))
         } else {
-<<<<<<< HEAD
-            closeButton = UIBarButtonItem(title: L10n.TinkoffAcquiring.Button.close,
-=======
             closeButton = UIBarButtonItem(title: Loc.TinkoffAcquiring.Button.close,
->>>>>>> 26344e20
                                           style: .done,
                                           target: self,
                                           action: #selector(close))
