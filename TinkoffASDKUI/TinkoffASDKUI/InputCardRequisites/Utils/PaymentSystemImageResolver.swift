//
//
//  PaymentSystemImageResolver.swift
//
//  Copyright (c) 2021 Tinkoff Bank
//
//  Licensed under the Apache License, Version 2.0 (the "License");
//  you may not use this file except in compliance with the License.
//  You may obtain a copy of the License at
//
//   http://www.apache.org/licenses/LICENSE-2.0
//
//  Unless required by applicable law or agreed to in writing, software
//  distributed under the License is distributed on an "AS IS" BASIS,
//  WITHOUT WARRANTIES OR CONDITIONS OF ANY KIND, either express or implied.
//  See the License for the specific language governing permissions and
//  limitations under the License.
//


import Foundation
import UIKit

protocol IPaymentSystemImageResolver {
    func resolve(by inputPAN: String?) -> UIImage?
}

final class PaymentSystemImageResolver: IPaymentSystemImageResolver {
    private let paymentSystemResolver: IPaymentSystemResolver

    init(paymentSystemResolver: IPaymentSystemResolver = PaymentSystemResolver()) {
        self.paymentSystemResolver = paymentSystemResolver
    }

    func resolve(by inputPAN: String?) -> UIImage? {
        typealias Card = Asset.CardRequisites
        
        switch paymentSystemResolver.resolve(by: inputPAN) {
        case .resolved(.visa):
            return Card.visaLogo.image
        case .resolved(.masterCard):
            return Card.mcLogo.image
        case .resolved(.maestro):
            return Card.maestroLogo.image
        case .resolved(.mir):
            return Card.mirLogo.image
        case .ambiguous, .unrecognized:
            return nil
        }
    }
<<<<<<< HEAD
}

// MARK: - UIImage + Payment Systems

private extension UIImage {
    static let visa: UIImage = Asset.CardRequisites.visaLogo.image
    static let masterCard: UIImage = Asset.CardRequisites.mcLogo.image
    static let maestro: UIImage = Asset.CardRequisites.maestroLogo.image
    static let mir: UIImage = Asset.CardRequisites.mirLogo.image
=======
>>>>>>> 26344e20
}<|MERGE_RESOLUTION|>--- conflicted
+++ resolved
@@ -19,7 +19,6 @@
 
 
 import Foundation
-import UIKit
 
 protocol IPaymentSystemImageResolver {
     func resolve(by inputPAN: String?) -> UIImage?
@@ -48,16 +47,4 @@
             return nil
         }
     }
-<<<<<<< HEAD
-}
-
-// MARK: - UIImage + Payment Systems
-
-private extension UIImage {
-    static let visa: UIImage = Asset.CardRequisites.visaLogo.image
-    static let masterCard: UIImage = Asset.CardRequisites.mcLogo.image
-    static let maestro: UIImage = Asset.CardRequisites.maestroLogo.image
-    static let mir: UIImage = Asset.CardRequisites.mirLogo.image
-=======
->>>>>>> 26344e20
 }