--- conflicted
+++ resolved
@@ -40,11 +40,7 @@
     // MARK: Constants
 
     private enum Constants {
-<<<<<<< HEAD
-        static let cardNumberPlaceholder = L10n.TinkoffAcquiring.Placeholder.cardNumber
-=======
         static let cardNumberPlaceholder = Loc.TinkoffAcquiring.Placeholder.cardNumber
->>>>>>> 26344e20
         static let validThruPlaceholder = "01/23"
         static let cvcPlaceholder = "CVC"
         static let paymentSystemImageWidth: CGFloat = 20
@@ -240,11 +236,7 @@
         }
 
         inputAccessoryViewWithButton?.updateViewSize(for: textField.traitCollection)
-<<<<<<< HEAD
-        inputAccessoryViewWithButton?.buttonAction.setTitle(L10n.TinkoffAcquiring.Button.addCard, for: .normal)
-=======
         inputAccessoryViewWithButton?.buttonAction.setTitle(Loc.TinkoffAcquiring.Button.addCard, for: .normal)
->>>>>>> 26344e20
         textField.inputAccessoryView = inputAccessoryViewWithButton
 
         return becomeFirstResponderListener?.textFieldShouldBecomeFirstResponder(textField) ?? true
