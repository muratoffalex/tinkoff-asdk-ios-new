//
//  ConfirmViewController.swift
//  TinkoffASDKUI
//
//  Copyright (c) 2020 Tinkoff Bank
//
//  Licensed under the Apache License, Version 2.0 (the "License");
//  you may not use this file except in compliance with the License.
//  You may obtain a copy of the License at
//
//   http://www.apache.org/licenses/LICENSE-2.0
//
//  Unless required by applicable law or agreed to in writing, software
//  distributed under the License is distributed on an "AS IS" BASIS,
//  WITHOUT WARRANTIES OR CONDITIONS OF ANY KIND, either express or implied.
//  See the License for the specific language governing permissions and
//  limitations under the License.
//

import UIKit

class ConfirmViewController: UIViewController {
    var onCancel: (() -> Void)?

    private var needOnCancelNotification: Bool = true

    override func viewDidLoad() {
        super.viewDidLoad()

        var cancelButton: UIBarButtonItem

        if #available(iOS 13.0, *) {
            cancelButton = UIBarButtonItem(barButtonSystemItem: .close, target: self, action: #selector(closeViewColtroller))
        } else {
<<<<<<< HEAD
            cancelButton = UIBarButtonItem(title: L10n.TinkoffAcquiring.Button.close, style: .done, target: self, action: #selector(closeViewColtroller))
=======
            cancelButton = UIBarButtonItem(title: Loc.TinkoffAcquiring.Button.close, style: .done, target: self, action: #selector(closeViewColtroller))
>>>>>>> 26344e20
        }

        navigationItem.setRightBarButton(cancelButton, animated: true)
    }

    override func viewDidDisappear(_ animated: Bool) {
        if needOnCancelNotification {
            onCancel?()
        }

        super.viewDidDisappear(animated)
    }

    @objc func closeViewColtroller() {
        needOnCancelNotification = false
        if let presetingVC = presentingViewController {
            presetingVC.dismiss(animated: true) {
                self.onCancel?()
            }
        } else {
            if let nav = navigationController {
                nav.popViewController(animated: true)
                onCancel?()
            } else {
                dismiss(animated: true) {
                    self.onCancel?()
                }
            }
        }
    }
}<|MERGE_RESOLUTION|>--- conflicted
+++ resolved
@@ -32,11 +32,7 @@
         if #available(iOS 13.0, *) {
             cancelButton = UIBarButtonItem(barButtonSystemItem: .close, target: self, action: #selector(closeViewColtroller))
         } else {
-<<<<<<< HEAD
-            cancelButton = UIBarButtonItem(title: L10n.TinkoffAcquiring.Button.close, style: .done, target: self, action: #selector(closeViewColtroller))
-=======
             cancelButton = UIBarButtonItem(title: Loc.TinkoffAcquiring.Button.close, style: .done, target: self, action: #selector(closeViewColtroller))
->>>>>>> 26344e20
         }
 
         navigationItem.setRightBarButton(cancelButton, animated: true)
