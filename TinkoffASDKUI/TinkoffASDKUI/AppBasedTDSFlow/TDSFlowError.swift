--- conflicted
+++ resolved
@@ -30,19 +30,11 @@
     public var errorDescription: String? {
         switch self {
         case .invalidPaymentSystem:
-<<<<<<< HEAD
-            return L10n.TinkoffAcquiring.Threeds.Error.invalidPaymentSystem
-        case .updatingCertsError(let dictionary):
-            return L10n.TinkoffAcquiring.Threeds.Error.updatingCertsError + String(describing: dictionary)
-        case .timeout:
-            return L10n.TinkoffAcquiring.Threeds.Error.timeout
-=======
             return Loc.TinkoffAcquiring.Threeds.Error.invalidPaymentSystem
         case .updatingCertsError(let dictionary):
             return Loc.TinkoffAcquiring.Threeds.Error.updatingCertsError + String(describing: dictionary)
         case .timeout:
             return Loc.TinkoffAcquiring.Threeds.Error.timeout
->>>>>>> 26344e20
         }
     }
 }