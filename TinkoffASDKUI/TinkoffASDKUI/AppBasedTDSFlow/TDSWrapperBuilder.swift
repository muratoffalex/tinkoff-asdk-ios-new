--- conflicted
+++ resolved
@@ -132,13 +132,8 @@
         toolbarCustomization.setTextColor(UIColor.asdk.dynamic.text.primary.hex)
         toolbarCustomization.setTextFontSize(Int(semiboldFont.pointSize))
         toolbarCustomization.setTextFontName(semiboldFont.fontName)
-<<<<<<< HEAD
-        toolbarCustomization.setHeaderText(L10n.TinkoffAcquiring.Threeds.acceptAuth)
-        toolbarCustomization.setButtonText(L10n.TinkoffAcquiring.Threeds.cancelAuth)
-=======
         toolbarCustomization.setHeaderText(Loc.TinkoffAcquiring.Threeds.acceptAuth)
         toolbarCustomization.setButtonText(Loc.TinkoffAcquiring.Threeds.cancelAuth)
->>>>>>> 26344e20
 
         customization.setToolbarCusomization(toolbarCustomization)
         
