--- conflicted
+++ resolved
@@ -18,7 +18,7 @@
 //
 
 
-import UIKit
+import Foundation
 
 protocol ICardListViewInput: AnyObject {
     func reload(cards: [CardList.Card])
@@ -72,19 +72,11 @@
     // MARK: Initial Configuration
 
     private func setupNavigationItem() {
-<<<<<<< HEAD
-        title = L10n.CardList.title
-        navigationItem.largeTitleDisplayMode = .never
-
-        navigationItem.leftBarButtonItem = UIBarButtonItem(
-            title: L10n.TinkoffAcquiring.Button.close,
-=======
         title = Loc.CardList.title
         navigationItem.largeTitleDisplayMode = .never
 
         navigationItem.leftBarButtonItem = UIBarButtonItem(
             title: Loc.TinkoffAcquiring.Button.close,
->>>>>>> 26344e20
             style: .plain,
             target: self,
             action: #selector(closeButtonTapped)
@@ -162,31 +154,18 @@
         onConfirm: @escaping () -> Void
     ) -> UIAlertController {
         let alert = UIAlertController(
-<<<<<<< HEAD
-            title: L10n.CardList.Alert.Title.deleteCard,
-            message: L10n.CardList.Alert.Message.deleteCard(pan),
-=======
             title: Loc.CardList.Alert.Title.deleteCard,
             message: Loc.CardList.Alert.Message.deleteCard(pan),
->>>>>>> 26344e20
             preferredStyle: .alert
         )
 
         let cancel = UIAlertAction(
-<<<<<<< HEAD
-            title: L10n.CardList.Alert.Action.cancel,
-=======
             title: Loc.CardList.Alert.Action.cancel,
->>>>>>> 26344e20
             style: .cancel
         )
 
         let delete = UIAlertAction(
-<<<<<<< HEAD
-            title: L10n.CardList.Alert.Action.delete,
-=======
             title: Loc.CardList.Alert.Action.delete,
->>>>>>> 26344e20
             style: .destructive,
             handler: { _ in onConfirm() }
         )
