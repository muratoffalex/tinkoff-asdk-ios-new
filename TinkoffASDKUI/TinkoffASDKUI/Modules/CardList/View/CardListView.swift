//
//
//  CardListView.swift
//
//  Copyright (c) 2021 Tinkoff Bank
//
//  Licensed under the Apache License, Version 2.0 (the "License");
//  you may not use this file except in compliance with the License.
//  You may obtain a copy of the License at
//
//   http://www.apache.org/licenses/LICENSE-2.0
//
//  Unless required by applicable law or agreed to in writing, software
//  distributed under the License is distributed on an "AS IS" BASIS,
//  WITHOUT WARRANTIES OR CONDITIONS OF ANY KIND, either express or implied.
//  See the License for the specific language governing permissions and
//  limitations under the License.
//


import UIKit

protocol CardListViewDelegate: AnyObject {
    func cardListView(_ view: CardListView, didSelectCard card: CardList.Card)
    func cardListView(_ view: CardListView, didTapDeleteOn card: CardList.Card)
    func cardListViewDidTapPrimaryButton(_ view: CardListView)
}

final class CardListView: UIView {

    // MARK: Style

    struct Style {
        let listItemsAreSelectable: Bool
        let primaryButtonStyle: TinkoffASDKUI.ButtonStyle?
        let backgroundColor: UIColor
    }

    // MARK: Private Types

    private typealias CardCell = CollectionCell<PaymentCardRemovableView>

    // MARK: Dependencies

    weak var delegate: CardListViewDelegate?
    private let style: Style

    // MARK: UI

    private lazy var overlayLoadingView = OverlayLoadingView(
        style: OverlayLoadingView.Style(overlayColor: style.backgroundColor)
    )

    private lazy var noCardsView: MessageView = {
        let view = MessageView(style: .noCards)
        view.backgroundColor = style.backgroundColor
        view.isHidden = true
        view.alpha = .zero
        return view
    }()

    private lazy var collectionView: UICollectionView = {
        let collectionView = UICollectionView(
            frame: .zero,
            collectionViewLayout: collectionViewLayout
        )
        collectionView.dataSource = self
        collectionView.delegate = self
        collectionView.register(cellClasses: CardCell.self)
        collectionView.backgroundColor = style.backgroundColor
        collectionView.allowsSelection = style.listItemsAreSelectable
        return collectionView
    }()

    private lazy var collectionViewLayout: UICollectionViewFlowLayout = {
        let layout = UICollectionViewFlowLayout()
        layout.scrollDirection = .vertical
        return layout
    }()

    private lazy var primaryButton: ASDKButton = {
        let button = ASDKButton(
            style: .primary(
<<<<<<< HEAD
                title: L10n.CardList.Button.addNewCard,
=======
                title: Loc.CardList.Button.addNewCard,
>>>>>>> 26344e20
                buttonStyle: style.primaryButtonStyle
            )
        )
        button.addTarget(self, action: #selector(primaryButtonTapped), for: .touchUpInside)
        return button
    }()

    // MARK: State

    private var cards: [CardList.Card] = []

    // MARK: Init

    init(style: Style, delegate: CardListViewDelegate? = nil) {
        self.style = style
        self.delegate = delegate
        super.init(frame: .zero)
        setupView()
    }

    @available(*, unavailable)
    required init?(coder: NSCoder) {
        fatalError("init(coder:) has not been implemented")
    }

    // MARK: View Updating

    func reload(cards: [CardList.Card]) {
        self.cards = cards
        collectionView.reloadSections(IndexSet(integer: .zero))
        updateNoCardsViewVisibility()
    }

    func remove(card: CardList.Card) {
        guard let removingIndex = cards.firstIndex(where: { $0.id == card.id }) else {
            return
        }
        cards.remove(at: removingIndex)
        collectionView.deleteItems(at: [IndexPath(item: removingIndex, section: .zero)])
        updateNoCardsViewVisibility()
    }

    func showLoader() {
        overlayLoadingView.state = .shown
        primaryButton.isEnabled = false
    }

    func hideLoader() {
        overlayLoadingView.state = .hidden
        primaryButton.isEnabled = true
    }

    // MARK: Initial Configuration

    private func setupView() {
        backgroundColor = style.backgroundColor

        addSubview(collectionView)
        collectionView.pinEdgesToSuperview()

        addSubview(noCardsView)
        noCardsView.pinEdgesToSuperview()

        addSubview(overlayLoadingView)
        overlayLoadingView.pinEdgesToSuperview()

        addSubview(primaryButton)
        primaryButton.translatesAutoresizingMaskIntoConstraints = false

        NSLayoutConstraint.activate([
            primaryButton.centerXAnchor.constraint(equalTo: centerXAnchor),
            primaryButton.bottomAnchor.constraint(equalTo: bottomAnchor, constant: -.buttonBottomInset),
            primaryButton.leadingAnchor.constraint(equalTo: leadingAnchor, constant: .buttonHorizontalInsets),
            primaryButton.trailingAnchor.constraint(equalTo: trailingAnchor, constant: -.buttonHorizontalInsets)
        ])
    }

    // MARK: State Updating

    private func updateNoCardsViewVisibility() {
        let shouldShow = cards.isEmpty

        let animations = { [self] in
            noCardsView.alpha = shouldShow ? 1 : .zero
        }

        let completion = { [self] (completed: Bool) in
            guard completed else { return }
            noCardsView.isHidden = !shouldShow
        }

        noCardsView.isHidden = false
        UIView.animate(
            withDuration: .noCardsViewAnimationDuration,
            delay: .zero,
            options: .curveEaseInOut,
            animations: animations,
            completion: completion
        )
    }

    // MARK: Actions

    @objc private func primaryButtonTapped() {
        delegate?.cardListViewDidTapPrimaryButton(self)
    }
}

// MARK: - UICollectionViewDataSource

extension CardListView: UICollectionViewDataSource {
    func collectionView(
        _ collectionView: UICollectionView,
        numberOfItemsInSection section: Int
    ) -> Int {
        cards.count
    }

    func collectionView(
        _ collectionView: UICollectionView,
        cellForItemAt indexPath: IndexPath
    ) -> UICollectionViewCell {
        let card = cards[indexPath.row]
        let cell = collectionView.dequeue(CardCell.self, for: indexPath)

        let configuration = CardCell.Configuration(
            pan: card.pan,
            validThru: card.validThru,
            icon: card.icon,
            removeHandler: { [weak self] in
                guard let self = self else { return }
                self.delegate?.cardListView(self, didTapDeleteOn: card)
            }
        )

        cell.update(with: configuration)
        return cell
    }
}

// MARK: - UICollectionViewDelegate

extension CardListView: UICollectionViewDelegate {
    func collectionView(
        _ collectionView: UICollectionView,
        didSelectItemAt indexPath: IndexPath
    ) {
        let card = cards[indexPath.row]
        delegate?.cardListView(self, didSelectCard: card)
    }
}

// MARK: - UICollectionViewDelegateFlowLayout

extension CardListView: UICollectionViewDelegateFlowLayout {
    func collectionView(
        _ collectionView: UICollectionView,
        layout collectionViewLayout: UICollectionViewLayout,
        sizeForItemAt indexPath: IndexPath
    ) -> CGSize {
        CGSize(width: collectionView.bounds.width, height: .itemHeight)
    }

    func collectionView(
        _ collectionView: UICollectionView,
        layout collectionViewLayout: UICollectionViewLayout,
        minimumLineSpacingForSectionAt section: Int
    ) -> CGFloat {
        .zero
    }
}

// MARK: - Constants

private extension CGFloat {
    static let itemHeight: CGFloat = 56
    static let buttonBottomInset: CGFloat = 40
    static let buttonHorizontalInsets: CGFloat = 16
}

private extension TimeInterval {
    static let noCardsViewAnimationDuration: TimeInterval = 0.2
}

// MARK: - MessageView + Style

private extension MessageView.Style {
    static var noCards: MessageView.Style {
        MessageView.Style(
            largeImage: Asset.Illustrations.illustrationsCommonLightCard.image,
<<<<<<< HEAD
            message: L10n.CardList.Status.noCards
=======
            message: Loc.CardList.Status.noCards
>>>>>>> 26344e20
        )
    }
}<|MERGE_RESOLUTION|>--- conflicted
+++ resolved
@@ -18,7 +18,7 @@
 //
 
 
-import UIKit
+import Foundation
 
 protocol CardListViewDelegate: AnyObject {
     func cardListView(_ view: CardListView, didSelectCard card: CardList.Card)
@@ -81,11 +81,7 @@
     private lazy var primaryButton: ASDKButton = {
         let button = ASDKButton(
             style: .primary(
-<<<<<<< HEAD
-                title: L10n.CardList.Button.addNewCard,
-=======
                 title: Loc.CardList.Button.addNewCard,
->>>>>>> 26344e20
                 buttonStyle: style.primaryButtonStyle
             )
         )
@@ -276,11 +272,7 @@
     static var noCards: MessageView.Style {
         MessageView.Style(
             largeImage: Asset.Illustrations.illustrationsCommonLightCard.image,
-<<<<<<< HEAD
-            message: L10n.CardList.Status.noCards
-=======
             message: Loc.CardList.Status.noCards
->>>>>>> 26344e20
         )
     }
 }