--- conflicted
+++ resolved
@@ -44,11 +44,7 @@
         if let value = hint {
             self.hint = value
         } else {
-<<<<<<< HEAD
-            self.hint = L10n.TinkoffAcquiring.Placeholder.sendReceiptToEmail
-=======
             self.hint = Loc.TinkoffAcquiring.Placeholder.sendReceiptToEmail
->>>>>>> 26344e20
         }
 
         self.textFieldCell = textFieldCell
@@ -73,22 +69,14 @@
             let result = predicate.evaluate(with: email)
             if result == false {
                 tableView.beginUpdates()
-<<<<<<< HEAD
-                textFieldCell.setStatus(.error, statusText: L10n.TinkoffAcquiring.Text.Status.Error.email)
-=======
                 textFieldCell.setStatus(.error, statusText: Loc.TinkoffAcquiring.Text.Status.Error.email)
->>>>>>> 26344e20
                 tableView.endUpdates()
             }
 
             return result
         } else {
             tableView.beginUpdates()
-<<<<<<< HEAD
-            textFieldCell.setStatus(.error, statusText: L10n.TinkoffAcquiring.Text.Status.Error.emailEmpty)
-=======
             textFieldCell.setStatus(.error, statusText: Loc.TinkoffAcquiring.Text.Status.Error.emailEmpty)
->>>>>>> 26344e20
             tableView.endUpdates()
         }
 
