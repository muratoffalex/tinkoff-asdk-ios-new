//
//  TinkoffPayPaymentViewController.swift
//  TinkoffASDKUI
//
//  Created by Serebryaniy Grigoriy on 15.04.2022.
//

import UIKit
import TinkoffASDKCore

final class TinkoffPayPaymentViewController: UIViewController, PaymentPollingContent {
    var didStartLoading: ((String) -> Void)?
    var didStopLoading: (() -> Void)?
    var didUpdatePaymentStatusResponse: ((PaymentStatusResponse) -> Void)?
    var paymentStatusResponse: (() -> PaymentStatusResponse?)?
    var showAlert: ((String, String?, Error) -> Void)?
    var didStartPayment: (() -> Void)?
    
    var scrollView: UIScrollView { UIScrollView() }
    
    var contentHeight: CGFloat { 0 }
    
    var contentHeightDidChange: ((PullableContainerContent) -> Void)?
    
    private let acquiringPaymentStageConfiguration: AcquiringPaymentStageConfiguration
    private let paymentService: PaymentService
    private let tinkoffPayController: TinkoffPayController
    private let tinkoffPayVersion: GetTinkoffPayStatusResponse.Status.Version
    private let application: UIApplication
    
    init(acquiringPaymentStageConfiguration: AcquiringPaymentStageConfiguration,
         paymentService: PaymentService,
         tinkoffPayController: TinkoffPayController,
         tinkoffPayVersion: GetTinkoffPayStatusResponse.Status.Version,
         application: UIApplication) {
        self.acquiringPaymentStageConfiguration = acquiringPaymentStageConfiguration
        self.paymentService = paymentService
        self.tinkoffPayController = tinkoffPayController
        self.tinkoffPayVersion = tinkoffPayVersion
        self.application = application
        super.init(nibName: nil, bundle: nil)
    }
    
    required init?(coder: NSCoder) {
        fatalError("init(coder:) has not been implemented")
    }
    
    override func viewDidLoad() {
        super.viewDidLoad()
        setup()
        start()
    }
}

private extension TinkoffPayPaymentViewController {
    func setup() {}
    
    func start() {
        didStartLoading?("")
        
        switch acquiringPaymentStageConfiguration.paymentStage {
        case let .finish(paymentId):
            paymentService.getPaymentStatus(paymentId: paymentId) { [weak self] result in
                guard let self = self else { return }
                switch result {
                case let .failure(error):
                    self.handleError(error)
                case let .success(response):
                    self.didUpdatePaymentStatusResponse?(response)
                    self.performTinkoffPayWith(paymentId: response.paymentId,
                                               version: self.tinkoffPayVersion)
                }
            }
        case let .`init`(paymentData):
            var tinkoffPayPaymentData = paymentData
            tinkoffPayPaymentData.addPaymentData(["TinkoffPayWeb": "true"])
            paymentService.initPaymentWith(paymentData: tinkoffPayPaymentData) { [weak self] result in
                guard let self = self else { return }
                switch result {
                case let .failure(error):
                    self.handleError(error)
                case let .success(response):
                    let statusResponse: PaymentStatusResponse = .init(success: true,
                                                                      errorCode: 0,
                                                                      errorMessage: nil,
                                                                      orderId: response.orderId,
                                                                      paymentId: response.paymentId,
                                                                      amount: response.amount,
                                                                      status: .new)
                    self.didUpdatePaymentStatusResponse?(statusResponse)
                    self.performTinkoffPayWith(paymentId: response.paymentId,
                                               version: self.tinkoffPayVersion)
                }
            }
        }
    }
    
    func performTinkoffPayWith(paymentId: Int64,
                               version: GetTinkoffPayStatusResponse.Status.Version) {
        _ = tinkoffPayController.getTinkoffPayLink(paymentId: paymentId,
                                                   version: version,
                                                   completion: { [weak self] result in
            switch result {
            case let .success(url):
                self?.openTinkoffPayDeeplink(url: url)
            case let .failure(error):
                self?.handleError(error)
            }
        })
    }
    
    func openTinkoffPayDeeplink(url: URL) {
        guard application.canOpenURL(url) else {
            handleTinkoffAppNotInstalled()
            return
        }
        
        application.open(url, options: [:]) { [weak self] result in
            self?.handleTinkoffApplicationOpen(result: result)
        }
    }
    
    func handleTinkoffApplicationOpen(result: Bool) {
        if result {
            didStartPayment?()
<<<<<<< HEAD
            didStartLoading?(L10n.Tp.LoadingStatus.title)
=======
            didStartLoading?(Loc.Tp.LoadingStatus.title)
>>>>>>> 26344e20
        } else {
            dismiss(animated: true, completion: nil)
        }
    }
    
    func handleError(_ error: Error) {
        DispatchQueue.main.async {
<<<<<<< HEAD
            let alertTitle = L10n.Tp.Error.title
            let alertDescription = L10n.Tp.Error.description
=======
            let alertTitle = Loc.Tp.Error.title
            let alertDescription = Loc.Tp.Error.description
>>>>>>> 26344e20
            
            self.showAlert?(alertTitle, alertDescription, error)
        }
    }
    
    func handleTinkoffAppNotInstalled() {
        didStopLoading?()
<<<<<<< HEAD
        let alertController = UIAlertController(title: L10n.Tp.NoTinkoffBankApp.title,
                                                message: L10n.Tp.NoTinkoffBankApp.description,
                                                preferredStyle: .alert)
        let installAction = UIAlertAction(title: L10n.Tp.NoTinkoffBankApp.Button.install,
=======
        let alertController = UIAlertController(title: Loc.Tp.NoTinkoffBankApp.title,
                                                message: Loc.Tp.NoTinkoffBankApp.description,
                                                preferredStyle: .alert)
        let installAction = UIAlertAction(title: Loc.Tp.NoTinkoffBankApp.Button.install,
>>>>>>> 26344e20
                                          style: .default) { [weak self] _ in
            self?.application.open(.tinkoffBankStoreURL)
            self?.dismiss(animated: true)
        }
        
<<<<<<< HEAD
        let cancelAction = UIAlertAction(title: L10n.Tp.NoTinkoffBankApp.Button.сancel,
=======
        let cancelAction = UIAlertAction(title: Loc.Tp.NoTinkoffBankApp.Button.сancel,
>>>>>>> 26344e20
                                         style: .cancel) { [weak self] _ in
            self?.dismiss(animated: true)
        }
        
        alertController.addAction(installAction)
        alertController.addAction(cancelAction)
        present(alertController, animated: true)
    }
}

private extension URL {
    static var tinkoffBankStoreURL: URL {
        URL(string: "https://apps.apple.com/ru/app/tinkoff-mobile-banking/id455652438")!
    }
}
<|MERGE_RESOLUTION|>--- conflicted
+++ resolved
@@ -123,11 +123,7 @@
     func handleTinkoffApplicationOpen(result: Bool) {
         if result {
             didStartPayment?()
-<<<<<<< HEAD
-            didStartLoading?(L10n.Tp.LoadingStatus.title)
-=======
             didStartLoading?(Loc.Tp.LoadingStatus.title)
->>>>>>> 26344e20
         } else {
             dismiss(animated: true, completion: nil)
         }
@@ -135,13 +131,8 @@
     
     func handleError(_ error: Error) {
         DispatchQueue.main.async {
-<<<<<<< HEAD
-            let alertTitle = L10n.Tp.Error.title
-            let alertDescription = L10n.Tp.Error.description
-=======
             let alertTitle = Loc.Tp.Error.title
             let alertDescription = Loc.Tp.Error.description
->>>>>>> 26344e20
             
             self.showAlert?(alertTitle, alertDescription, error)
         }
@@ -149,27 +140,16 @@
     
     func handleTinkoffAppNotInstalled() {
         didStopLoading?()
-<<<<<<< HEAD
-        let alertController = UIAlertController(title: L10n.Tp.NoTinkoffBankApp.title,
-                                                message: L10n.Tp.NoTinkoffBankApp.description,
-                                                preferredStyle: .alert)
-        let installAction = UIAlertAction(title: L10n.Tp.NoTinkoffBankApp.Button.install,
-=======
         let alertController = UIAlertController(title: Loc.Tp.NoTinkoffBankApp.title,
                                                 message: Loc.Tp.NoTinkoffBankApp.description,
                                                 preferredStyle: .alert)
         let installAction = UIAlertAction(title: Loc.Tp.NoTinkoffBankApp.Button.install,
->>>>>>> 26344e20
                                           style: .default) { [weak self] _ in
             self?.application.open(.tinkoffBankStoreURL)
             self?.dismiss(animated: true)
         }
         
-<<<<<<< HEAD
-        let cancelAction = UIAlertAction(title: L10n.Tp.NoTinkoffBankApp.Button.сancel,
-=======
         let cancelAction = UIAlertAction(title: Loc.Tp.NoTinkoffBankApp.Button.сancel,
->>>>>>> 26344e20
                                          style: .cancel) { [weak self] _ in
             self?.dismiss(animated: true)
         }
