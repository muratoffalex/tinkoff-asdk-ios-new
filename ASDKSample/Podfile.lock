PODS:
  - SwiftFormat/CLI (0.49.18)
  - SwiftGen (6.6.2)
  - SwiftLint (0.47.0)
  - TinkoffASDKCore (2.12.2)
  - TinkoffASDKCore/Tests (2.12.2)
  - TinkoffASDKUI (2.12.2):
    - TinkoffASDKCore
<<<<<<< HEAD
  - TinkoffASDKUI/Tests (2.11.2):
=======
  - TinkoffASDKUI/Tests (2.12.2):
>>>>>>> ea01830c
    - TinkoffASDKCore

DEPENDENCIES:
  - SwiftFormat/CLI (= 0.49.18)
  - SwiftGen (~> 6.0)
  - SwiftLint (= 0.47.0)
  - TinkoffASDKCore (from `../`)
  - TinkoffASDKCore/Tests (from `../`)
  - TinkoffASDKUI (from `../`)
  - TinkoffASDKUI/Tests (from `../`)

SPEC REPOS:
  trunk:
    - SwiftFormat
    - SwiftGen
    - SwiftLint

EXTERNAL SOURCES:
  TinkoffASDKCore:
    :path: "../"
  TinkoffASDKUI:
    :path: "../"

SPEC CHECKSUMS:
  SwiftFormat: 2402d29b26746f169cce5454d5af88314cbb2e35
  SwiftGen: 1366a7f71aeef49954ca5a63ba4bef6b0f24138c
  SwiftLint: d41cc46a2ae58ac6d9f26954bc89f1d72e71fdef
<<<<<<< HEAD
  TinkoffASDKCore: 368de3aaa2d19085bb4ba533e3cdb321901fa193
  TinkoffASDKUI: a9c01010e8aa540687137f58f3ca440e87f7ac36
=======
  TinkoffASDKCore: 5bcdc1dee1182ff2ab2a8b3f0af3754f8e8a25e4
  TinkoffASDKUI: e1793c3c8615d7c93d82ad665498f3ae5df8a2d4
>>>>>>> ea01830c

PODFILE CHECKSUM: f3dae525d5f3c2bfd931d83a272006a7069edf35

COCOAPODS: 1.11.3<|MERGE_RESOLUTION|>--- conflicted
+++ resolved
@@ -6,11 +6,7 @@
   - TinkoffASDKCore/Tests (2.12.2)
   - TinkoffASDKUI (2.12.2):
     - TinkoffASDKCore
-<<<<<<< HEAD
-  - TinkoffASDKUI/Tests (2.11.2):
-=======
   - TinkoffASDKUI/Tests (2.12.2):
->>>>>>> ea01830c
     - TinkoffASDKCore
 
 DEPENDENCIES:
@@ -38,13 +34,8 @@
   SwiftFormat: 2402d29b26746f169cce5454d5af88314cbb2e35
   SwiftGen: 1366a7f71aeef49954ca5a63ba4bef6b0f24138c
   SwiftLint: d41cc46a2ae58ac6d9f26954bc89f1d72e71fdef
-<<<<<<< HEAD
-  TinkoffASDKCore: 368de3aaa2d19085bb4ba533e3cdb321901fa193
-  TinkoffASDKUI: a9c01010e8aa540687137f58f3ca440e87f7ac36
-=======
   TinkoffASDKCore: 5bcdc1dee1182ff2ab2a8b3f0af3754f8e8a25e4
   TinkoffASDKUI: e1793c3c8615d7c93d82ad665498f3ae5df8a2d4
->>>>>>> ea01830c
 
 PODFILE CHECKSUM: f3dae525d5f3c2bfd931d83a272006a7069edf35
 
