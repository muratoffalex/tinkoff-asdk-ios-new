--- conflicted
+++ resolved
@@ -130,20 +130,6 @@
 
 #### Инициализация платежа
 
-<<<<<<< HEAD
-Для проведения оплаты нужно сформировать информацию о платеже используем струкруту  _**PaymentInitData**_:
-* **amount:**_**Int64**_. Сумма в копейках. Например, сумма 3руб. 12коп. это число `312`. Параметр должен быть равен сумме всех товаров в чеке;
-* **orderId:**_**String**_. Номер заказа в системе Продавца;
-* **customerKey:**_**String**_. Идентификатор клиента в системе продавца. Например, для этого идентификатора будут сохраняться список карт;
-* **description:**_**String**_. Краткое описание покупки;
-* **payType:**_**PayType**_. Тип проведения платежа;
-* **savingAsParentPayment:**_**Bool**_. Если передается и установлен в `true`, то регистрирует платёж как рекуррентный (родительский);
-* **paymentFormData:**_**[String: String]**_. `JSON` объект, содержащий дополнительные параметры в виде `[Key: Value]`.`Key: String` – 20 знаков, `Value: String` – 100 знаков. Максимальное количество пар параметров не может превышать 20;
-* **receipt:**_**Receipt**_. Данные чека;
-* **shops:**_**[Shop]**_. Информация о магазинах;
-* **receipts:**_**[Receipt]**_. Информация о чеках для онлайн магазинов.
-* **redirectDueDate:**_**Date?**_. Cрок жизни ссылки.
-=======
 Для проведения оплаты нужно сформировать информацию о платеже с помощью структуры  **PaymentInitData**:
 
 * **amount: Int64** - Сумма в копейках. Например, сумма 3руб. 12коп. это число `312`. Параметр должен быть равен сумме всех товаров в чеке
@@ -171,7 +157,6 @@
 * **successURL: String?** - URL на веб-сайте продавца, куда будет переведен покупатель в случае успешной оплаты (настраивается в Личном кабинете). Если параметр передан – используется его значение. Если нет – значение в настройках терминала
 
 * **failURL: String?** - URL на веб-сайте продавца, куда будет переведен покупатель в случае неуспешной оплаты (настраивается в Личном кабинете). Если параметр передан – используется его значение. Если нет – значение в настройках терминала
->>>>>>> 86c86043
 
 #### Начало платежа
 
