--- conflicted
+++ resolved
@@ -85,17 +85,10 @@
         request.httpMethod = operation.requestMethod.rawValue
 
         if let body = operation.parameters {
-<<<<<<< HEAD
-            logger?.print("🛫 Start \(operation.requestMethod.rawValue) request: \(request.description), with paramaters: \(body)")
+            logger?.log("🛫 Start \(operation.requestMethod.rawValue) request: \(request.description), with paramaters: \(body)")
             request.httpBody = try JSONSerialization.data(withJSONObject: body, options: [.sortedKeys])
         } else {
-            logger?.print("🛫 Start \(operation.requestMethod.rawValue) request: \(request.description)")
-=======
-            logger?.log("🛫 Start POST request: \(request.description), with paramaters: \(body)")
-            request.httpBody = try JSONSerialization.data(withJSONObject: body, options: [.sortedKeys])
-        } else {
-            logger?.log("🛫 Start POST request: \(request.description)")
->>>>>>> 50f7567c
+            logger?.log("🛫 Start \(operation.requestMethod.rawValue) request: \(request.description)")
         }
 
         return request
